--- conflicted
+++ resolved
@@ -52,11 +52,7 @@
       throw new InputError("Invalid file size.");
     }
 
-<<<<<<< HEAD
-    const poolSize = this.#c.getUploadPoolSize();
-=======
     const poolSize = await this.#c.getUploadPoolSize();
->>>>>>> bd5c7f76
 
     const chunkSize = params?.chunkSize ?? FileManager.#UPLOAD_MAX_CHUNK_SIZE;
     FileManager.validateChunkSize(chunkSize, FileManager.#UPLOAD_MAX_CHUNK_SIZE);

--- conflicted
+++ resolved
@@ -18,19 +18,11 @@
  * along with this program.  If not, see <https://www.gnu.org/licenses/>.
  */
 
-<<<<<<< HEAD
 import { MaybePromise } from "../1_utilities.ts";
 import { DC } from "../3_transport.ts";
 import { Birthday, BotCommandScope, ChatListItem, ChatMemberRights, FileSource, ID, InlineQueryResultButton, InputLinkPreview, LinkPreview, MessageEntity, MessageSearchFilter, ParseMode, ReplyMarkup, SelfDestructOption, StoryInteractiveArea, StoryPrivacy } from "../3_types.ts";
 import { MiniAppMode } from "../types/0_mini_app_mode.ts";
 import { ReplyTo } from "../types/4_reply_to.ts";
-=======
-import type { MaybePromise } from "../1_utilities.ts";
-import type { DC } from "../3_transport.ts";
-import type { Birthday, BotCommandScope, ChatListItem, ChatMemberRights, FileSource, ID, InlineQueryResultButton, InputLinkPreview, LinkPreview, MessageEntity, MessageSearchFilter, ParseMode, ReplyMarkup, SelfDestructOption, StoryInteractiveArea, StoryPrivacy } from "../3_types.ts";
-import type { MiniAppMode } from "../types/0_mini_app_mode.ts";
-import type { ReplyTo } from "../types/2_reply_to.ts";
->>>>>>> a9c1d5bb
 
 export interface InvokeParams {
   dc?: DC;

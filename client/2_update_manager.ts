--- conflicted
+++ resolved
@@ -198,7 +198,6 @@
 
   processChats(chats: Api.Chat[], _context: Api.DeserializedType) {
     for (const chat of chats) {
-<<<<<<< HEAD
       this.processChat(chat);
     }
   }
@@ -218,33 +217,6 @@
     }
     if ("usernames" in chat && chat.usernames) {
       this.#c.messageStorage.updateUsernames(Api.peerToChatId(chat), chat.usernames.map((v) => v.username));
-=======
-      if (Api.isOneOf(["channel", "channelForbidden"], chat)) {
-        if (!Api.is("channel", chat) || !chat.min || chat.min && await this.#c.messageStorage.getEntity(Api.peerToChatId(chat)) === null) {
-          await this.#c.messageStorage.setEntity(chat);
-        }
-        if (Api.is("channel", chat) && chat.min) {
-          const entity = await this.#c.messageStorage.getEntity(Api.peerToChatId(chat));
-          const senderChatId = Api.peerToChatId(chat);
-          if (Api.is("channel", entity) && entity.min) {
-            for (const { chatId, senderId, messageId } of this.#extractMinPeerReferences(context)) {
-              if (senderId === senderChatId) {
-                await this.#c.messageStorage.setMinPeerReference(chatId, senderId, messageId);
-                this.#Lmin.debug("channel min peer reference stored", chatId, senderId, messageId);
-              }
-            }
-          }
-        }
-        if ("username" in chat && chat.username) {
-          await this.#c.messageStorage.updateUsernames(Api.peerToChatId(chat), [chat.username]);
-        }
-        if ("usernames" in chat && chat.usernames) {
-          await this.#c.messageStorage.updateUsernames(Api.peerToChatId(chat), chat.usernames.map((v) => v.username));
-        }
-      } else if (Api.isOneOf(["chat", "chatForbidden"], chat)) {
-        await this.#c.messageStorage.setEntity(chat);
-      }
->>>>>>> e4ac9380
     }
   }
 
@@ -296,7 +268,6 @@
 
   processUsers(users: Api.User[], _context: Api.DeserializedType) {
     for (const user of users) {
-<<<<<<< HEAD
       this.processUser(user);
     }
   }
@@ -316,34 +287,6 @@
     }
     if (user.usernames) {
       this.#c.messageStorage.updateUsernames(Api.peerToChatId(user), user.usernames.map((v) => v.username));
-=======
-      if (Api.is("user", user) && user.access_hash) {
-        if (!user.min || user.min && await this.#c.messageStorage.getEntity(Api.peerToChatId(user)) === null) {
-          await this.#c.messageStorage.setEntity(user);
-        }
-        if (user.min) {
-          this.#Lmin.debug("encountered min user");
-        }
-        if (Api.is("user", user) && user.min) {
-          const entity = await this.#c.messageStorage.getEntity(Api.peerToChatId(user));
-          const userId = Api.peerToChatId(user);
-          if (Api.is("user", entity) && entity.min) {
-            for (const { chatId, senderId, messageId } of this.#extractMinPeerReferences(context)) {
-              if (senderId === userId) {
-                await this.#c.messageStorage.setMinPeerReference(chatId, senderId, messageId);
-                this.#Lmin.debug("user min peer reference stored", chatId, senderId, messageId);
-              }
-            }
-          }
-        }
-        if (user.username) {
-          await this.#c.messageStorage.updateUsernames(Api.peerToChatId(user), [user.username]);
-        }
-        if (user.usernames) {
-          await this.#c.messageStorage.updateUsernames(Api.peerToChatId(user), user.usernames.map((v) => v.username));
-        }
-      }
->>>>>>> e4ac9380
     }
   }
 

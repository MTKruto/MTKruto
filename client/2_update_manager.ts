/**
 * MTKruto - Cross-runtime JavaScript library for building Telegram clients
 * Copyright (C) 2023-2025 Roj <https://roj.im/>
 *
 * This file is part of MTKruto.
 *
 * This program is free software: you can redistribute it and/or modify
 * it under the terms of the GNU Lesser General Public License as published by
 * the Free Software Foundation, either version 3 of the License, or
 * (at your option) any later version.
 *
 * This program is distributed in the hope that it will be useful,
 * but WITHOUT ANY WARRANTY; without even the implied warranty of
 * MERCHANTABILITY or FITNESS FOR A PARTICULAR PURPOSE.  See the
 * GNU Lesser General Public License for more details.
 *
 * You should have received a copy of the GNU Lesser General Public License
 * along with this program.  If not, see <https://www.gnu.org/licenses/>.
 */

import { delay, SECOND, unreachable } from "../0_deps.ts";
import { InputError } from "../0_errors.ts";
import { getLogger, Logger, Mutex, Queue, ZERO_CHANNEL_ID } from "../1_utilities.ts";
import { Api } from "../2_tl.ts";
import { PersistentTimestampInvalid } from "../3_errors.ts";
import { ID } from "../3_types.ts";
import { CHANNEL_DIFFERENCE_LIMIT_BOT, CHANNEL_DIFFERENCE_LIMIT_USER } from "../4_constants.ts";
import { C } from "./1_types.ts";

type UpdateHandler = (update: Api.Update) => Promise<(() => Promise<unknown>)>;

export type PtsUpdate =
  | Api.updateNewMessage
  | Api.updateDeleteMessages
  | Api.updateReadHistoryInbox
  | Api.updateReadHistoryOutbox
  | Api.updatePinnedChannelMessages
  | Api.updatePinnedMessages
  | Api.updateFolderPeers
  | Api.updateChannelWebPage
  | Api.updateEditMessage
  | Api.updateReadMessagesContents
  | Api.updateWebPage;

export type ChannelPtsUpdate =
  | Api.updateNewChannelMessage
  | Api.updateEditChannelMessage
  | Api.updateDeleteChannelMessages
  | Api.updateChannelTooLong;

export type QtsUpdate =
  | Api.updateNewEncryptedMessage
  | Api.updateMessagePollVote
  | Api.updateBotStopped
  | Api.updateChatParticipant
  | Api.updateChannelParticipant
  | Api.updateBotChatInviteRequester
  | Api.updateBotChatBoost
  | Api.updateBotMessageReaction
  | Api.updateBotMessageReactions
  | Api.updateBotBusinessConnect
  | Api.updateBotNewBusinessMessage
  | Api.updateBotEditBusinessMessage
  | Api.updateBotDeleteBusinessMessage;

export class UpdateManager {
  static readonly QTS_COUNT = 1;
  static readonly MAIN_BOX_ID = 0n;

  #c: C;
  #updateState?: Api.updates_State;
  #updateHandler?: UpdateHandler;

  #LrecoverUpdateGap: Logger;
  #LrecoverChannelUpdateGap: Logger;
  #L$handleUpdate: Logger;
  #L$processUpdates: Logger;
  #LfetchState: Logger;
  #LopenChat: Logger;
  #Lmin: Logger;

  constructor(c: C) {
    this.#c = c;

    const L = getLogger("UpdateManager").client(c.id);
    this.#LrecoverUpdateGap = L.branch("recoverUpdateGap");
    this.#LrecoverChannelUpdateGap = L.branch("recoverChannelUpdateGap");
    this.#L$handleUpdate = L.branch("#handleUpdate");
    this.#L$processUpdates = L.branch("#processUpdates");
    this.#LfetchState = L.branch("fetchState");
    this.#LopenChat = L.branch("openChat");
    this.#Lmin = L.branch("min");
  }

  static isPtsUpdate(v: Api.Update): v is PtsUpdate {
    return Api.isOneOf(["updateNewMessage", "updateDeleteMessages", "updateReadHistoryInbox", "updateReadHistoryOutbox", "updatePinnedChannelMessages", "updatePinnedMessages", "updateFolderPeers", "updateChannelWebPage", "updateEditMessage", "updateReadMessagesContents", "updateWebPage"], v);
  }

  static isQtsUpdate(v: Api.Update): v is QtsUpdate {
    return Api.isOneOf(["updateNewEncryptedMessage", "updateMessagePollVote", "updateBotStopped", "updateChatParticipant", "updateChannelParticipant", "updateBotChatInviteRequester", "updateBotChatBoost", "updateBotMessageReaction", "updateBotMessageReactions", "updateBotBusinessConnect", "updateBotNewBusinessMessage", "updateBotEditBusinessMessage", "updateBotDeleteBusinessMessage"], v);
  }

  static isChannelPtsUpdate(v: Api.Update | Api.Updates): v is ChannelPtsUpdate {
    return Api.isOneOf([
      "updateNewChannelMessage",
      "updateEditChannelMessage",
      "updateDeleteChannelMessages",
      "updateChannelTooLong",
    ], v);
  }

  #defaultDropPendingUpdates: boolean | null = null;
  async #mustDropPendingUpdates() {
    if (typeof this.#c.dropPendingUpdates === "boolean") {
      return this.#c.dropPendingUpdates;
    }
    if (this.#defaultDropPendingUpdates == null) {
      this.#defaultDropPendingUpdates = await this.#c.storage.getAccountType() == "bot";
    }
    return this.#defaultDropPendingUpdates;
  }

  #state: Api.updates_State | null | undefined = undefined;
  async #getState() {
    if (await this.#mustDropPendingUpdates()) {
      return this.#state ?? null;
    }
    if (this.#state !== undefined) {
      return this.#state;
    }
    const state = await this.#c.storage.getState();
    return this.#state = state;
  }

  async #setState(state: Api.updates_State) {
    this.#state = state;
    if (!await this.#mustDropPendingUpdates()) {
      await this.#c.storage.setState(state);
    }
  }

  async fetchState(source: string) {
    let state = await this.#c.invoke({ _: "updates.getState" });
    const difference = await this.#c.invoke({ ...state, _: "updates.getDifference" });
    if (Api.is("updates.difference", difference)) {
      state = difference.state;
    } else if (Api.is("updates.differenceSlice", difference)) {
      state = difference.intermediate_state;
    }
    this.#updateState = state;
    this.#LfetchState.debug(`state fetched [${source}]`);
    if (await this.#mustDropPendingUpdates()) {
      await this.#setState(state);
    }
  }

  #extractMessages(context: Api.DeserializedType) {
    const messages = new Array<Api.message>();
    if (Array.isArray(context)) {
      for (const item of context) {
        messages.push(...this.#extractMessages(item));
      }
    } else if (Api.isOneOf(["updates", "updatesCombined"], context)) {
      messages.push(...this.#extractMessages(context.updates));
    } else if (Api.isOneOf(["updates.difference", "updates.differenceSlice", "updates.channelDifference"], context)) {
      for (const message of context.new_messages) {
        if (Api.is("message", message)) {
          messages.push(message);
        }
      }
      messages.push(...this.#extractMessages(context.other_updates));
    } else if (Api.isOneOf(["updateNewMessage", "updateNewChannelMessage", "updateEditMessage", "updateEditChannelMessage", "updateBotNewBusinessMessage", "updateBotNewBusinessMessage"], context)) {
      if (Api.is("message", context.message)) {
        messages.push(context.message);
      }
    } else if (Api.is("message", context)) {
      messages.push(context);
    } else if (context != null && typeof context === "object" && "messages" in context && Array.isArray(context.messages)) {
      for (const message of context.messages) {
        if (Api.is("message", message)) {
          messages.push(message);
        }
      }
    }
    return messages;
  }

  #extractMinPeerReferences(context: Api.DeserializedType) {
    const minPeerReferences = new Array<{ chatId: number; senderId: number; messageId: number }>();
    const messages = this.#extractMessages(context);
    for (const message of messages) {
      if (!message.from_id) {
        continue;
      }
      minPeerReferences.push({ chatId: Api.peerToChatId(message.peer_id), senderId: Api.peerToChatId(message.from_id), messageId: message.id });
    }
    return minPeerReferences;
  }

  async processChats(chats: Api.Chat[], context: Api.DeserializedType) {
    for (const chat of chats) {
      if (Api.isOneOf(["channel", "channelForbidden"], chat)) {
        if (!Api.is("channel", chat) || !chat.min || chat.min && await this.#c.messageStorage.getEntity(Api.peerToChatId(chat)) == null) {
          await this.#c.messageStorage.setEntity(chat);
        }
        if (Api.is("channel", chat) && chat.min) {
          const entity = await this.#c.messageStorage.getEntity(Api.peerToChatId(chat));
          const senderChatId = Api.peerToChatId(chat);
          if (Api.is("channel", entity) && entity.min) {
            for (const { chatId, senderId, messageId } of this.#extractMinPeerReferences(context)) {
              if (senderId == senderChatId) {
                await this.#c.messageStorage.setMinPeerReference(chatId, senderId, messageId);
                this.#Lmin.debug("channel min peer reference stored", chatId, senderId, messageId);
              }
            }
          }
        }
        if ("username" in chat && chat.username) {
          await this.#c.messageStorage.updateUsernames(Api.peerToChatId(chat), [chat.username]);
        }
        if ("usernames" in chat && chat.usernames) {
          await this.#c.messageStorage.updateUsernames(Api.peerToChatId(chat), chat.usernames.map((v) => v.username));
        }
      } else if (Api.isOneOf(["chat", "chatForbidden"], chat)) {
        await this.#c.messageStorage.setEntity(chat);
      }
    }
  }

  async processResult(result: Api.DeserializedType) {
    if (result !== null && typeof result === "object") {
      if ("chats" in result) {
        let valid = true;
        for (const chat of result.chats) {
          if (!Api.isOfEnum("Chat", chat)) {
            valid = false;
            break;
          }
        }
        if (valid) {
          await this.processChats(result.chats as Api.Chat[], result);
        }
      }

      if ("users" in result && Array.isArray(result.users)) {
        let valid = true;
        for (const user of result.users) {
          if (!Api.isOfEnum("User", user)) {
            valid = false;
            break;
          }
        }
        if (valid) {
          await this.processUsers(result.users as Api.User[], result);
        }
      }

      if ("messages" in result && Array.isArray(result.messages)) {
        for (const message of result.messages) {
          if (Api.is("message", message) || Api.is("messageService", message)) {
            await this.#c.messageStorage.setMessage(Api.peerToChatId(message.peer_id), message.id, message);
          }
        }
      }
    }

    if (Api.is("messages.messages", result)) {
      for (const message of result.messages) {
        if (Api.is("message", message) || Api.is("messageService", message)) {
          await this.#c.messageStorage.setMessage(Api.peerToChatId(message.peer_id), message.id, message);
        }
      }
    }
  }

  async processUsers(users: Api.User[], context: Api.DeserializedType) {
    for (const user of users) {
      if (Api.is("user", user) && user.access_hash) {
        if (!user.min || user.min && await this.#c.messageStorage.getEntity(Api.peerToChatId(user)) == null) {
          await this.#c.messageStorage.setEntity(user);
        }
        if (user.min) {
          this.#Lmin.debug("encountered min user");
        }
        if (Api.is("user", user) && user.min) {
          const entity = await this.#c.messageStorage.getEntity(Api.peerToChatId(user));
          const userId = Api.peerToChatId(user);
          if (Api.is("user", entity) && entity.min) {
            for (const { chatId, senderId, messageId } of this.#extractMinPeerReferences(context)) {
              if (senderId == userId) {
                await this.#c.messageStorage.setMinPeerReference(chatId, senderId, messageId);
                this.#Lmin.debug("user min peer reference stored", chatId, senderId, messageId);
              }
            }
          }
        }
        if (user.username) {
          await this.#c.messageStorage.updateUsernames(Api.peerToChatId(user), [user.username]);
        }
        if (user.usernames) {
          await this.#c.messageStorage.updateUsernames(Api.peerToChatId(user), user.usernames.map((v) => v.username));
        }
      }
    }
  }

  #handleUpdateQueues = new Map<bigint, Queue>();
  getHandleUpdateQueue(boxId: bigint) {
    let queue = this.#handleUpdateQueues.get(boxId);
    if (queue !== undefined) {
      return queue;
    } else {
      queue = new Queue(`handleUpdate-${boxId}`, true);
      return queue;
    }
  }

  #nonFirst = new Set<bigint>();
  async #getChannelPtsWithDropPendingUpdatesCheck(channelId: bigint) {
    if (!(await this.#mustDropPendingUpdates())) {
      return await this.#c.storage.getChannelPts(channelId);
    }
    const first = !this.#nonFirst.has(channelId);
    if (first) {
      this.#nonFirst.add(channelId);
      return null;
    } else {
      return await this.#c.storage.getChannelPts(channelId);
    }
  }

  async #checkGap(pts: number, ptsCount: number) {
    const localState = await this.#getLocalState();
    if (localState.pts + ptsCount < pts) {
      await this.recoverUpdateGap("processUpdates[pts]");
    }
  }
  async #checkGapQts(qts: number) {
    const localState = await this.#getLocalState();
    if (localState.qts + UpdateManager.QTS_COUNT < qts) {
      await this.recoverUpdateGap("processUpdates[qts]");
    }
  }
  async #checkChannelGap(channelId: bigint, pts: number, ptsCount: number) {
    let localPts = await this.#getChannelPtsWithDropPendingUpdatesCheck(channelId);
    if (!localPts) {
      localPts = pts - ptsCount;
    }
    if (localPts + ptsCount < pts) {
      await this.#recoverChannelUpdateGap(channelId, "processUpdates");
    }
  }

  #channelUpdateQueues = new Map<bigint, Queue>();

  async #processChannelPtsUpdateInner(update: Api.updateNewChannelMessage | Api.updateEditChannelMessage | Api.updateDeleteChannelMessages | Api.updateChannelTooLong, checkGap: boolean) {
    const channelId = Api.is("updateNewChannelMessage", update) || Api.is("updateEditChannelMessage", update) ? Api.as("peerChannel", (update.message as Api.message | Api.messageService).peer_id).channel_id : update.channel_id;
    if (Api.is("updateChannelTooLong", update)) {
      if (update.pts != undefined) {
        await this.#c.storage.setChannelPts(channelId, update.pts);
      }
      await this.#recoverChannelUpdateGap(channelId, "updateChannelTooLong");
      return;
    }
    if (update.pts != 0) {
      const ptsCount = update.pts_count;
      if (checkGap) {
        await this.#checkChannelGap(channelId, update.pts, ptsCount);
      }
      let currentPts: number | null = await this.#getChannelPtsWithDropPendingUpdatesCheck(channelId);
      currentPts ??= update.pts - ptsCount;
      if (currentPts + ptsCount > update.pts) {
        return;
      }
    }

    if (this.#c.guaranteeUpdateDelivery) {
      await this.#c.storage.setUpdate(channelId, update);
    }
    if (update.pts != 0) {
      await this.#c.storage.setChannelPts(channelId, update.pts);
    }
    this.#queueUpdate(update, channelId, true);
  }

  #queueUpdate(update: Api.Update, boxId: bigint, pts: boolean) {
    this.getHandleUpdateQueue(boxId).add(async () => {
      if (this.#c.guaranteeUpdateDelivery && pts) {
        await this.#handleStoredUpdates(boxId);
      } else {
        await (await this.#handleUpdate(update))();
      }
    });
  }

  #processChannelPtsUpdate(update: ChannelPtsUpdate, checkGap: boolean) {
    const channelId = Api.is("updateNewChannelMessage", update) || Api.is("updateEditChannelMessage", update) ? Api.as("peerChannel", (update.message as Api.message | Api.messageService).peer_id).channel_id : update.channel_id;
    let queue = this.#channelUpdateQueues.get(channelId);
    if (queue == undefined) {
      queue = new Queue(`channelUpdates-${channelId}`);
      this.#channelUpdateQueues.set(channelId, queue);
    }
    queue.add(async () => {
      await this.#processChannelPtsUpdateInner(update, checkGap);
    });
  }

  async #processPtsUpdateInner(update: PtsUpdate, checkGap: boolean) {
    const localState = await this.#getLocalState();
    if (update.pts != 0) {
      if (checkGap) {
        await this.#checkGap(update.pts, update.pts_count);
      }
      if (localState.pts + update.pts_count > update.pts) {
        return;
      }
    }

    if (this.#c.guaranteeUpdateDelivery) {
      await this.#c.storage.setUpdate(UpdateManager.MAIN_BOX_ID, update);
    }
    if (update.pts != 0) {
      await this.#setUpdatePts(update.pts);
    }
    this.#queueUpdate(update, 1n, false);
  }

  #ptsUpdateQueue = new Queue("ptsUpdate");
  #processPtsUpdate(update: PtsUpdate, checkGap: boolean) {
    this.#ptsUpdateQueue.add(async () => {
      await this.#processPtsUpdateInner(update, checkGap);
    });
  }

  async #processQtsUpdateInner(update: QtsUpdate, checkGap: boolean) {
    const localState = await this.#getLocalState();
    if (update.qts != 0) {
      if (checkGap) {
        await this.#checkGapQts(update.qts);
      }
      if (localState.qts + UpdateManager.QTS_COUNT > update.qts) {
        return;
      }
    }

    if (this.#c.guaranteeUpdateDelivery) {
      await this.#c.storage.setUpdate(UpdateManager.MAIN_BOX_ID, update);
    }
    if (update.qts != 0) {
      await this.#setUpdateQts(update.qts);
    }
    this.#queueUpdate(update, 0n, true);
  }

  #qtsUpdateQueue = new Queue("qtsUpdate");
  #processQtsUpdate(update: QtsUpdate, checkGap: boolean) {
    this.#qtsUpdateQueue.add(async () => {
      await this.#processQtsUpdateInner(update, checkGap);
    });
  }

  #processUpdatesQueue = new Queue("UpdateManager/processUpdates");
  processUpdates(updates: Api.Update | Api.Updates, checkGap: boolean, call: Api.AnyObject | null = null, callback?: () => void) {
    this.#processUpdatesQueue.add(() => this.#processUpdates(updates, checkGap, call).finally(callback));
  }

  async #processUpdates(updates_: Api.Update | Api.Updates, checkGap: boolean, call: Api.AnyObject | null = null) {
    /// First, individual updates (Update[1]) are extracted from Updates.[2]
    ///
    /// If an updatesTooLong[3] was received, an update gap recovery is initiated and no further action will be taken.
    ///
    /// [1]: https://core.telegram.org/type/Update
    /// [2]: https://core.telegram.org/type/Updates
    /// [3]: https://core.telegram.org/constructor/updatesTooLong
    let updates: Api.Update[];
    if (Api.is("updatesCombined", updates_) || Api.is("updates", updates_)) {
      updates = updates_.updates;
      const seq = updates_.seq;
      const seqStart = "seq_start" in updates_ ? updates_.seq_start : updates_.seq;
      if (checkGap) {
        if (seqStart == 0) {
          checkGap = false;
          this.#L$processUpdates.debug("seqStart=0");
        } else {
          const localState = await this.#getLocalState();
          const localSeq = localState.seq;

          if (localSeq + 1 == seqStart) {
            // The update sequence can be applied.
            localState.seq = seq;
            localState.date = updates_.date;
            await this.#setUpdateStateDate(updates_.date);
            await this.#setState(localState);
          } else if (localSeq + 1 > seqStart) {
            // The update sequence was already applied, and must be ignored.
            this.#L$processUpdates.debug("localSeq + 1 > seqStart");
            return;
          } else if (localSeq + 1 < seqStart) {
            // There's an updates gap that must be filled.
            await this.recoverUpdateGap("localSeq + 1 < seqStart");
          }
        }
      }
    } else if (Api.is("updateShort", updates_)) {
      updates = [updates_.update];
    } else if (Api.is("updateShortMessage", updates_)) {
      updates = [
        {
          _: "updateNewMessage",
          message: ({
            _: "message",
            out: updates_.out,
            mentioned: updates_.mentioned,
            media_unread: updates_.media_unread,
            silent: updates_.silent,
            id: updates_.id,
            from_id: updates_.out ? ({ _: "peerUser", user_id: BigInt(await this.#c.getSelfId()) }) : ({ _: "peerUser", user_id: updates_.user_id }),
            peer_id: ({ _: "peerUser", user_id: updates_.user_id }),
            message: updates_.message,
            date: updates_.date,
            fwd_from: updates_.fwd_from,
            via_bot_id: updates_.via_bot_id,
            reply_to: updates_.reply_to,
            entities: updates_.entities,
            ttl_period: updates_.ttl_period,
          }),
          pts: updates_.pts,
          pts_count: updates_.pts_count,
        },
      ];
    } else if (Api.is("updateShortChatMessage", updates_)) {
      updates = [
        {
          _: "updateNewMessage",
          message: ({
            _: "message",
            mentioned: updates_.mentioned,
            media_unread: updates_.media_unread,
            silent: updates_.silent,
            id: updates_.id,
            from_id: { _: "peerUser", user_id: updates_.from_id },
            peer_id: { _: "peerChat", chat_id: updates_.chat_id },
            fwd_from: updates_.fwd_from,
            via_bot_id: updates_.via_bot_id,
            reply_to: updates_.reply_to,
            date: updates_.date,
            message: updates_.message,
            entities: updates_.entities,
            ttl_period: updates_.ttl_period,
          }),
          pts: updates_.pts,
          pts_count: updates_.pts_count,
        },
      ];
    } else if (Api.is("updateShortSentMessage", updates_)) {
      if (!Api.is("messages.sendMessage", call)) {
        unreachable();
      }
      updates = [{
        _: "updateNewMessage",
        message: ({
          _: "message",
          out: updates_.out,
          silent: call.silent,
          id: updates_.id,
          from_id: { _: "peerUser", user_id: BigInt(await this.#c.getSelfId()) },
          peer_id: Api.inputPeerToPeer(call.peer),
          message: call.message,
          media: updates_.media,
          date: updates_.date,
          // reply_to: call.reply_to, // TODO?
          entities: updates_.entities,
          ttl_period: updates_.ttl_period,
        }),
        pts: updates_.pts,
        pts_count: updates_.pts_count,
      }];
    } else if (Api.is("updatesTooLong", updates_)) {
      await this.recoverUpdateGap("updatesTooLong");
      return;
    } else if (Api.isOfEnum("Update", updates_)) {
      updates = [updates_];
    } else {
      unreachable();
    }

    /// We process the updates when we are sure there is no gap.
    if (Api.is("updates", updates_) || Api.is("updatesCombined", updates_)) {
      await this.processChats(updates_.chats, updates_);
      await this.processUsers(updates_.users, updates_);
      await this.#setUpdateStateDate(updates_.date);
    } else if (
      Api.isOneOf([
        "updateShort",
        "updateShortMessage",
        "updateShortChatMessage",
        "updateShortSentMessage",
      ], updates_)
    ) {
      await this.#setUpdateStateDate(updates_.date);
    }

    for (const update of updates) {
      if (Api.is("updatePtsChanged", update)) {
        await this.fetchState("updatePtsChanged");
        if (this.#updateState) {
          await this.#setState(this.#updateState);
        } else {
          unreachable();
        }
      } else if (UpdateManager.isPtsUpdate(update)) {
        this.#processPtsUpdate(update, checkGap);
      } else if (UpdateManager.isChannelPtsUpdate(update)) {
        this.#processChannelPtsUpdate(update, checkGap);
      } else if (UpdateManager.isQtsUpdate(update)) {
        this.#processQtsUpdate(update, checkGap);
      } else {
        this.#queueUpdate(update, 0n, false);
      }
    }
  }

  async #setUpdateStateDate(date: number) {
    const localState = await this.#getLocalState();
    localState.date = date;
    await this.#setState(localState);
  }

  async #setUpdatePts(pts: number) {
    const localState = await this.#getLocalState();
    localState.pts = pts;
    await this.#setState(localState);
  }
  async #setUpdateQts(qts: number) {
    const localState = await this.#getLocalState();
    localState.qts = qts;
    await this.#setState(localState);
  }

  async #getLocalState() {
    let localState = await this.#getState();
    if (!localState) {
      if (this.#updateState) {
        localState = this.#updateState;
        await this.#setState(localState);
      } else {
        await this.fetchState("getLocalState");
        if (this.#updateState) {
          localState = this.#updateState;
          await this.#setState(localState);
        } else {
          unreachable();
        }
      }
    }
    return localState;
  }

  #recoveringUpdateGap = false;
  #recoverUpdateGapMutex = new Mutex();
  async recoverUpdateGap(source: string) {
    const wasRecoveringUpdateGap = this.#recoveringUpdateGap;
    const unlock = await this.#recoverUpdateGapMutex.lock();
    if (wasRecoveringUpdateGap) {
      this.#LrecoverUpdateGap.debug(`update gap was just recovered [${source}]`);
      unlock();
      return;
    }
    this.#recoveringUpdateGap = true;
    this.#LrecoverUpdateGap.debug(`recovering from update gap [${source}]`);

    this.#c.setConnectionState("updating");
    try {
      let retryIn = 5;
      let state = await this.#getLocalState();
      while (true) {
        let difference: Api.updates_Difference;
        try {
          difference = await this.#c.invoke({ _: "updates.getDifference", pts: state.pts, date: state.date, qts: state.qts ?? 0 });
        } catch (err) {
          if (err instanceof PersistentTimestampInvalid) {
            await delay(retryIn * SECOND);
            ++retryIn;
            if (retryIn > 60) {
              retryIn = 60;
            }
            continue;
          } else {
            throw err;
          }
        }
        if (Api.is("updates.difference", difference) || Api.is("updates.differenceSlice", difference)) {
          await this.processChats(difference.chats, difference);
          await this.processUsers(difference.users, difference);
          for (const message of difference.new_messages) {
            await this.#processUpdates({ _: "updateNewMessage", message, pts: 0, pts_count: 0 }, false);
          }
          for (const update of difference.other_updates) {
            await this.#processUpdates(update, false);
          }
          if (Api.is("updates.difference", difference)) {
            await this.#setState(difference.state);
            this.#LrecoverUpdateGap.debug("recovered from update gap");
            break;
          } else if (Api.is("updates.differenceSlice", difference)) {
            state = difference.intermediate_state;
          } else {
            unreachable();
          }
        } else if (Api.is("updates.differenceTooLong", difference)) {
          await this.#c.messageStorage.deleteMessages();
          await this.#c.storage.removeChats(0);
          await this.#c.storage.removeChats(1);
          state.pts = difference.pts;
          this.#LrecoverUpdateGap.debug("received differenceTooLong");
        } else if (Api.is("updates.differenceEmpty", difference)) {
          await this.#setUpdateStateDate(difference.date);
          this.#LrecoverUpdateGap.debug("there was no update gap");
          break;
        } else {
          unreachable();
        }
      }
    } catch (err) {
      this.#LrecoverUpdateGap.error(err);
    } finally {
      unlock();
      this.#c.resetConnectionState();
      this.#recoveringUpdateGap = false;
    }
  }

  async #recoverChannelUpdateGap(channelId: bigint, source: string) {
    let lastTimeout = 1;
    this.#LrecoverChannelUpdateGap.debug(`recovering channel update gap [${channelId}, ${source}]`);
    const pts_ = await this.#c.storage.getChannelPts(channelId);
    let pts = pts_ == null ? 1 : pts_;
    let retryIn = 5;
    while (true) {
      const { access_hash } = await this.#c.getInputPeer(ZERO_CHANNEL_ID + -Number(channelId)).then((v) => Api.as("inputPeerChannel", v));
      let difference: Api.updates_ChannelDifference;
      try {
        difference = await this.#c.invoke({
          _: "updates.getChannelDifference",
          pts,
          channel: { _: "inputChannel", channel_id: channelId, access_hash },
          filter: { _: "channelMessagesFilterEmpty" },
          limit: await this.#c.storage.getAccountType() == "user" ? CHANNEL_DIFFERENCE_LIMIT_USER : CHANNEL_DIFFERENCE_LIMIT_BOT,
        });
        lastTimeout = difference.timeout ?? 1;
      } catch (err) {
        if (err instanceof PersistentTimestampInvalid) {
          await delay(retryIn * SECOND);
          retryIn += 5;
          if (retryIn > 60) {
            retryIn = 60;
          }
          continue;
        } else {
          throw err;
        }
      }
      if (Api.is("updates.channelDifference", difference)) {
        await this.processChats(difference.chats, difference);
        await this.processUsers(difference.users, difference);
        for (const message of difference.new_messages) {
          await this.#processUpdates({ _: "updateNewChannelMessage", message, pts: 0, pts_count: 0 }, false);
        }
        for (const update of difference.other_updates) {
          await this.#processUpdates(update, false);
        }
        await this.#c.storage.setChannelPts(channelId, difference.pts);
        this.#LrecoverChannelUpdateGap.debug(`recovered from update gap [${channelId}, ${source}]`, channelId, source);
        break;
      } else if (Api.is("updates.channelDifferenceTooLong", difference)) {
        // TODO: invalidate messages
        this.#LrecoverChannelUpdateGap.debug("received channelDifferenceTooLong");
        await this.processChats(difference.chats, difference);
        await this.processUsers(difference.users, difference);
        for (const message of difference.messages) {
          await this.#processUpdates({ _: "updateNewChannelMessage", message, pts: 0, pts_count: 0 }, false);
        }
        const pts_ = Api.as("dialog", difference.dialog).pts;
        if (pts_ != undefined) {
          pts = pts_;
        } else {
          unreachable();
        }
        this.#LrecoverChannelUpdateGap.debug("processed channelDifferenceTooLong");
      } else if (Api.is("updates.channelDifferenceEmpty", difference)) {
        this.#LrecoverChannelUpdateGap.debug("there was no update gap");
        break;
      }
    }
    return lastTimeout;
  }

  #handleUpdatesSet = new Set<bigint>();
  async #handleStoredUpdates(boxId: bigint) {
    if (this.#handleUpdatesSet.has(boxId)) {
      return;
    }
    this.#handleUpdatesSet.add(boxId);
    do {
      const maybeUpdate = await this.#c.storage.getFirstUpdate(boxId);
      if (maybeUpdate == null) {
        break;
      }
      const [key, update] = maybeUpdate;
      for (let i = 0; i < 100; ++i) {
        try {
          const handle = await this.#handleUpdate(update);
          handle: for (let i = 0; i < 2; ++i) {
            try {
              await handle();
              break handle;
            } catch {
              continue handle;
            }
          }
          break;
        } catch (err) {
          this.#L$handleUpdate.error(err);
        }
      }
      await this.#c.storage.set(key, null);
    } while (true);
    this.#handleUpdatesSet.delete(boxId);
  }

  #handleUpdate(update: Api.Update) {
    const handler = this.#updateHandler;
    if (handler) {
      return handler(update);
    } else {
      return Promise.resolve(() => Promise.resolve());
    }
  }

  setUpdateHandler(handler: UpdateHandler) {
    this.#updateHandler = handler;
  }

  #openChats = new Map<bigint, { controller: AbortController; promise: Promise<void> }>();
  async openChat(chatId: ID) {
<<<<<<< HEAD
    // this.#c.storage.assertUser("openChat");
=======
>>>>>>> 12ca6711
    const channel = await this.#c.getInputChannel(chatId);
    const channelId = channel.channel_id;
    if (this.#openChats.has(channelId)) {
      return;
    }
    const controller = new AbortController();
    const promise = Promise.resolve().then(async () => {
      const logger = this.#LopenChat.branch(Api.peerToChatId(channel) + "");
      while (true) {
        if (this.#c.disconnected()) {
          logger.debug("disconnected, stopping the loop");
          this.#openChats.delete(channelId);
          break;
        }
        if (!this.#openChats.has(channelId)) {
          const aborted = controller.signal.aborted;
          logger.debug(`closed${(aborted ? " (aborted)" : "")}, stopping the loop`);
          break;
        }
        try {
          const Ti = Date.now();
          const timeout = await this.#recoverChannelUpdateGap(channelId, "openChat");
          const dT = Date.now() - Ti;
          const delay = Math.max(timeout * 1_000 - dT, 0);
          logger.debug("timeout=", timeout, "delay=", delay, "dT=", dT);
          if (delay) {
            await new Promise<void>((r) => {
              const resolve = () => {
                r();
                controller.signal.removeEventListener("abort", resolve);
                if (controller.signal.aborted) {
                  clearTimeout(timeout);
                }
              };
              controller.signal.addEventListener("abort", resolve);
              const timeout = setTimeout(resolve, delay);
            });
          }
        } catch (err) {
          if (this.#c.disconnected()) {
            continue; // breaks the loop
          }
          this.#LopenChat.error("An unexpected error occurred:", err);
        }
      }
    });
    this.#openChats.set(channelId, { controller, promise });
  }

  async closeChat(chatId: ID) {
    const { channel_id } = await this.#c.getInputChannel(chatId);
    const openChat = this.#openChats.get(channel_id);
    if (openChat) {
      this.#openChats.delete(channel_id);
      openChat.controller.abort();
    } else {
      throw new InputError("Chat not open");
    }
  }

  closeAllChats() {
    for (const [channelId, openChat] of this.#openChats.entries()) {
      this.#openChats.delete(channelId);
      openChat.controller.abort();
    }
  }
}<|MERGE_RESOLUTION|>--- conflicted
+++ resolved
@@ -843,10 +843,7 @@
 
   #openChats = new Map<bigint, { controller: AbortController; promise: Promise<void> }>();
   async openChat(chatId: ID) {
-<<<<<<< HEAD
     // this.#c.storage.assertUser("openChat");
-=======
->>>>>>> 12ca6711
     const channel = await this.#c.getInputChannel(chatId);
     const channelId = channel.channel_id;
     if (this.#openChats.has(channelId)) {

import { gunzip } from "../0_deps.ts";
import { bigIntFromBuffer, cleanObject, drop, getLogger, getRandomBigInt, getRandomId, Logger, MaybePromise, mustPrompt, mustPromptOneOf, Mutex, sha1, UNREACHABLE, ZERO_CHANNEL_ID } from "../1_utilities.ts";
import { as, chatIdToPeerId, enums, functions, getChatIdPeerType, Message_, MessageContainer, name, peerToChatId, ReadObject, RPCResult, TLError, TLObject, TLReader, types } from "../2_tl.ts";
import { Storage, StorageMemory } from "../3_storage.ts";
import { DC } from "../3_transport.ts";
import { InactiveChat } from "../3_types.ts";
import { BotCommand, Chat, ChatAction, ChatMember, ChatP, ConnectionState, constructUser, Document, FileSource, ID, InlineQueryResult, InputStoryContent, InviteLink, Message, MessageAnimation, MessageAudio, MessageContact, MessageDice, MessageDocument, MessageLocation, MessagePhoto, MessagePoll, MessageText, MessageVenue, MessageVideo, MessageVideoNote, MessageVoice, NetworkStatistics, ParseMode, Reaction, Story, Update, UpdateIntersection, User } from "../3_types.ts";
import { ACK_THRESHOLD, APP_VERSION, DEVICE_MODEL, LANG_CODE, LANG_PACK, LAYER, MAX_CHANNEL_ID, MAX_CHAT_ID, PublicKeys, SYSTEM_LANG_CODE, SYSTEM_VERSION, USERNAME_TTL } from "../4_constants.ts";
import { AuthKeyUnregistered, FloodWait, Migrate, PasswordHashInvalid, PhoneNumberInvalid, SessionPasswordNeeded, upgradeInstance } from "../4_errors.ts";
import { ClientAbstract } from "./0_client_abstract.ts";
import { FilterQuery, match, WithFilter } from "./0_filters.ts";
import { decryptMessage, encryptMessage, getMessageId } from "./0_message.ts";
import { _SendCommon, AddReactionParams, AnswerCallbackQueryParams, AnswerInlineQueryParams, AuthorizeUserParams, BanChatMemberParams, CreateInviteLinkParams, CreateStoryParams, DeleteMessageParams, DeleteMessagesParams, DownloadParams, EditMessageParams, EditMessageReplyMarkupParams, ForwardMessagesParams, GetChatsParams, GetCreatedInviteLinksParams, GetHistoryParams, GetMyCommandsParams, PinMessageParams, ReplyParams, SearchMessagesParams, SendAnimationParams, SendAudioParams, SendContactParams, SendDiceParams, SendDocumentParams, SendLocationParams, SendMessageParams, SendPhotoParams, SendPollParams, SendVenueParams, SendVideoNoteParams, SendVideoParams, SendVoiceParams, SetChatMemberRightsParams, SetChatPhotoParams, SetMyCommandsParams, SetReactionsParams, UploadParams } from "./0_params.ts";
import { checkPassword } from "./0_password.ts";
import { Api, ConnectionError } from "./0_types.ts";
import { getUsername, resolve } from "./0_utilities.ts";
import { AccountManager } from "./1_account_manager.ts";
import { BotInfoManager } from "./1_bot_info_manager.ts";
import { Composer, concat, flatten, Middleware, MiddlewareFn, skip } from "./1_composer.ts";
import { FileManager } from "./1_file_manager.ts";
import { NetworkStatisticsManager } from "./1_network_statistics_manager.ts";
import { ReactionManager } from "./1_reaction_manager.ts";
import { UpdateManager } from "./1_update_manager.ts";
import { ClientPlain, ClientPlainParams } from "./2_client_plain.ts";
import { MessageManager } from "./2_message_manager.ts";
import { CallbackQueryManager } from "./3_callback_query_manager.ts";
import { ChatListManager } from "./3_chat_list_manager.ts";
import { InlineQueryManager } from "./3_inline_query_manager.ts";
import { StoryManager } from "./3_story_manager.ts";

export type NextFn<T = void> = () => Promise<T>;
export interface InvokeErrorHandler<C> {
  (ctx: { client: C; error: unknown; function: types.Type | functions.Function<unknown>; n: number }, next: NextFn<boolean>): MaybePromise<boolean>;
}

let id = 0;

const getEntity = Symbol();
export const handleMigrationError = Symbol();

const functionNamespaces = Object.entries(functions).filter(([, v]) => !(v instanceof Function)).map(([k]) => k);

export interface Context {
  /** The client that received the update. */
  client: Client;
  /** The currently authorized user. */
  me?: User;
  /** Resolves to `message`, `editedMessage`, or the `message` field of `callbackQuery`. */
  msg?: Message;
  /** Resolves to `msg?.chat`. TODO */
  chat?: ChatP;
  /** Resolves to the `from` field of `message`, `editedMessage`, `callbackQuery`, or `inlineQuery`. */
  from?: User;
  /** Resolves to `msg?.senderChat`. */
  senderChat?: ChatP;
  /** Reply the received message with a text message. */
  reply: (text: string, params?: Omit<SendMessageParams, "replyToMessageId"> & ReplyParams) => Promise<MessageText>;
  /** Reply the received message with a poll. */
  replyPoll: (question: string, options: [string, string, ...string[]], params?: Omit<SendPollParams, "replyToMessageId"> & ReplyParams) => Promise<MessagePoll>;
  /** Reply the received message with a photo. */
  replyPhoto: (photo: FileSource, params?: Omit<SendPhotoParams, "replyToMessageId"> & ReplyParams) => Promise<MessagePhoto>;
  /** Reply the received message with a document. */
  replyDocument: (document: FileSource, params?: Omit<SendDocumentParams, "replyToMessageId"> & ReplyParams) => Promise<MessageDocument>;
  /** Reply the received message with a location. */
  replyLocation: (latitude: number, longitude: number, params?: Omit<SendLocationParams, "replyToMessageId"> & ReplyParams) => Promise<MessageLocation>;
  /** Reply the received message with a dice. */
  replyDice: (params?: Omit<SendDiceParams, "replyToMessageId"> & ReplyParams) => Promise<MessageDice>;
  /** Reply the received message with a venue. */
  replyVenue: (latitude: number, longitude: number, title: string, address: string, params?: Omit<SendVenueParams, "replyToMessageId"> & ReplyParams) => Promise<MessageVenue>;
  /** Reply the received message with a contact. */
  replyContact: (firstName: string, number: string, params?: Omit<SendContactParams, "replyToMessageId"> & ReplyParams) => Promise<MessageContact>;
  /** Reply the received message with a video. */
  replyVideo: (video: FileSource, params?: Omit<SendVideoParams, "replyToMessageId"> & ReplyParams) => Promise<MessageVideo>;
  /** Reply the received message with an animation. */
  replyAnimation: (animation: FileSource, params?: Omit<SendAnimationParams, "replyToMessageId"> & ReplyParams) => Promise<MessageAnimation>;
  /** Reply the received message with a voice message. */
  replyVoice: (voice: FileSource, params?: Omit<SendVoiceParams, "replyToMessageId"> & ReplyParams) => Promise<MessageVoice>;
  /** Reply the received message with an audio file. */
  replyAudio: (audio: FileSource, params?: Omit<SendAudioParams, "replyToMessageId"> & ReplyParams) => Promise<MessageAudio>;
  /** Reply the received message with a video note. */
  replyVideoNote: (videoNote: FileSource, params?: Omit<SendVideoNoteParams, "replyToMessageId"> & ReplyParams) => Promise<MessageVideoNote>;
  /** Delete the received message. */
  delete: () => Promise<void>;
  /** Forward the received message. */
  forward: (to: ID, params?: ForwardMessagesParams) => Promise<this["msg"]>;
  /** Pin the received message. */
  pin: (params?: PinMessageParams) => Promise<void>;
  /** Unpin the received message. */
  unpin: (params?: PinMessageParams) => Promise<void>;
  /** Ban the sender of the received message. */
  banSender: (params?: BanChatMemberParams) => Promise<void>;
  /** Kick the sender of the received message. */
  kickSender: () => Promise<void>;
  /** Set the rights of the received message. */
  setSenderRights: (params?: SetChatMemberRightsParams) => Promise<void>;
  /** Get the administrators of the chat which the message was received from. */
  getChatAdministrators: () => Promise<ChatMember[]>;
  /** Change the reactions made to the received message. */
  react: (reactions: Reaction[], params?: SetReactionsParams) => Promise<void>;
  /** Send a chat action to the chat which the message was received from. */
  sendChatAction: (action: ChatAction, params?: { messageThreadId?: number }) => Promise<void>;
  editInlineMessageText: (text: string, params?: EditMessageParams) => Promise<void>;
  editInlineMessageReplyMarkup: (params?: EditMessageReplyMarkupParams) => Promise<void>;
  /** Edit a message in the chat which the message was received from. */
  editMessageText: (messageId: number, text: string, params?: EditMessageParams) => Promise<MessageText>;
  /** Edit the reply markup of a message in the chat which the message was received from. */
  editMessageReplyMarkup: (messageId: number, params?: EditMessageReplyMarkupParams) => Promise<Message>;
  /** Answer the received callback query. Bot-only. */
  answerCallbackQuery: (params?: AnswerCallbackQueryParams) => Promise<void>;
  /** Answer the received inline query. Bot-only */
  answerInlineQuery: (results: InlineQueryResult[], params?: AnswerInlineQueryParams) => Promise<void>;
  /** Retrieve a single message of the chat which the message was received from. */
  getMessage: (messageId: number) => Promise<Message | null>;
  /** Retrieve multiple messages of the chat which the message was received from. */
  getMessages: (messageIds: number[]) => Promise<Message[]>;
  /** Forward a message of the chat which the message was received from. */
  forwardMessage: (to: ID, messageId: number, params?: ForwardMessagesParams) => Promise<Message>;
  /** Forward multiple messages of the chat which the message was received from. */
  forwardMessages: (to: ID, messageIds: number[], params?: ForwardMessagesParams) => Promise<Message[]>;
  /** Delete a message in the chat which the message was received from. */
  deleteMessage: (messageId: number, params?: DeleteMessagesParams) => Promise<void>;
  /** Delete multiple messages in the chat which the message was received from. */
  deleteMessages: (messageIds: number[], params?: DeleteMessagesParams) => Promise<void>;
  /** Pin a message in the chat which the message was received from. */
  pinMessage: (messageId: number, params?: PinMessageParams) => Promise<void>;
  /** Unpin a message in the chat which the message was received from. */
  unpinMessage: (messageId: number) => Promise<void>;
  /** Unpin the pinned messages in the chat which the message was received from. */
  unpinMessages: (messageId: number) => Promise<void>;
  /** Set the available reactions of the chat which the message was received from. */
  setAvailableReactions: (availableReactions: "none" | "all" | Reaction[]) => Promise<void>;
  /** Add a reaction to a message of the chat which the message was received from. */
  addReaction: (messageId: number, reaction: Reaction, params?: AddReactionParams) => Promise<void>;
  /** Remove a reaction from a message of the chat which the message was received from. */
  removeReaction: (messageId: number, reaction: Reaction) => Promise<void>;
  /** Change the reactions made to a message of the chat which the message was received from. */
  setReactions: (messageId: number, reactions: Reaction[], params?: SetReactionsParams) => Promise<void>;
  /** Set the photo of the chat which the message was received from. */
  setChatPhoto: (photo: FileSource, params?: SetChatPhotoParams) => Promise<void>;
  /** Delete the photo of the chat which the message was received from. */
  deleteChatPhoto: () => Promise<void>;
  /** Ban a member from the chat which the message was received from. */
  banChatMember: (memberId: ID, params?: BanChatMemberParams) => Promise<void>;
  /** Unban a member from the chat which the message was received from. */
  unbanChatMember: (memberId: ID) => Promise<void>;
  /** Kick a member from the chat which the message was received from. */
  kickChatMember: (memberId: ID) => Promise<void>;
  /** Set the rights of a member of the chat which the message was received from. */
  setChatMemberRights: (memberId: ID, params?: SetChatMemberRightsParams) => Promise<void>;
  /** Delete all messages sent by a specific member of the chat which the message was received from. */
  deleteChatMemberMessages: (userId: ID) => Promise<void>;
  /** Search the messages of the chat which the message was received from. */
  searchMessages: (query: string, params?: SearchMessagesParams) => Promise<Message[]>;
  /** Set the number of boosts required to circument the chat's default restrictions. */
  setBoostsRequiredToCircumventRestrictions: (boosts: number) => Promise<void>;
  /** Create an invite link for the chat which the message was received from. */
  createInviteLink: (params?: CreateInviteLinkParams) => Promise<InviteLink>;
<<<<<<< HEAD
  /** Get the invite links that were created for the chat which the message was received from. */
  getCreatedInviteLinks: (params?: GetCreatedInviteLinksParams) => Promise<InviteLink[]>;
=======
  /** Leave the chat which the message was received from. */
  leave: () => Promise<void>;
  /** Block the user who sent the message. User-only. */
  block: () => Promise<void>;
  /** Unblock the user who sent the message. */
  unblock: () => Promise<void>;
>>>>>>> e1324d6d
  toJSON: () => Update;
}

export function skipInvoke<C extends Context>(): InvokeErrorHandler<Client<C>> {
  return (_ctx, next) => next();
}

export const restartAuth = Symbol();

export interface ClientParams extends ClientPlainParams {
  /** A parse mode to use when the `parseMode` parameter is not specified when sending or editing messages. Defauls to `ParseMode.None`. */
  parseMode?: ParseMode;
  /** The app_version parameter to be passed to initConnection when calling `authorize`. It is recommended that this parameter is changed if users are authorized. Defaults to "MTKruto" followed by this version of MTKruto. */
  appVersion?: string;
  /** The device_version parameter to be passed to initConnection when calling `authorize`. The default varies by the current runtime. */
  deviceModel?: string;
  /** The lang_code parameter to be passed to initConnection when calling `authorize`. Defaults to the runtime's language or `"en"`. */
  langCode?: string;
  /** The lang_pack parameter to be passed to initConnection when calling `authorize`. Defaults to an empty string. */
  langPack?: string;
  /** The system_lang_cde parameter to be passed to initConnection when calling `authorize`. Defaults to the runtime's language or `"en"`. */
  systemLangCode?: string;
  /** The system_version parameter to be passed to initConnection when calling `authorize`. The default varies by the current runtime. */
  systemVersion?: string;
  /** Whether to automatically call `start` with no parameters in the first `invoke` call. Defaults to `true`. */
  autoStart?: boolean;
  /** Whether to use default handlers. Defaults to `true`. */
  defaultHandlers?: boolean;
  /** Whether to ignore outgoing messages. Defaults to `true` for bots, and `false` for users. */
  ignoreOutgoing?: boolean;
  /** Default command prefixes. Defaults to `"/"` for bots and `"\"` for users. This option must be set separately for nested composers. */
  prefixes?: string | string[];
  /** Whether to guarantee that order-sensitive updates are delivered at least once before delivering next ones. Useful mainly for clients providing a user interface à la Telegram Desktop. Defaults to `false`. */
  guaranteeUpdateDelivery?: boolean;
  /** Whether to not handle updates received when the client was not running. Defaults to `true` for bots, and `false` for users. */
  dropPendingUpdates?: boolean;
  /** Whether to store messages. Defaults to `false`. */
  storeMessages?: boolean;
}
export class Client<C extends Context = Context> extends ClientAbstract {
  #auth: { key: Uint8Array; id: bigint } | null = null;
  #sessionId = getRandomBigInt(8, true, false);
  #state = { salt: 0n, seqNo: 0 };
  #promises = new Map<bigint, { resolve: (obj: ReadObject) => void; reject: (err: ReadObject | Error) => void; call: TLObject }>();
  #toAcknowledge = new Set<bigint>();
  #guaranteeUpdateDelivery: boolean;
  #updateManager: UpdateManager;
  #networkStatisticsManager: NetworkStatisticsManager;
  #botInfoManager: BotInfoManager;
  #fileManager: FileManager;
  #reactionManager: ReactionManager;
  #messageManager: MessageManager;
  #storyManager: StoryManager;
  #callbackQueryManager: CallbackQueryManager;
  #inlineQueryManager: InlineQueryManager;
  #chatListManager: ChatListManager;
  #accountManager: AccountManager;

  public readonly storage: Storage;
  public readonly messageStorage: Storage;
  #parseMode: ParseMode;

  public readonly appVersion: string;
  public readonly deviceModel: string;
  public readonly langCode: string;
  public readonly langPack: string;
  public readonly systemLangCode: string;
  public readonly systemVersion: string;
  readonly #publicKeys?: PublicKeys;
  readonly #autoStart: boolean;
  readonly #ignoreOutgoing: boolean | null;
  readonly #prefixes?: string | string[];
  #storeMessages: boolean;

  #id: number;
  #L: Logger;
  #Lauthorize: Logger;
  #LreceiveLoop: Logger;
  #LpingLoop: Logger;
  #Linvoke: Logger;
  #LhandleMigrationError: Logger;
  #L$initConncetion: Logger;

  /**
   * Constructs the client.
   *
   * @param storage The storage provider to use. Defaults to memory storage. Passing a string constructs a memory storage with the string being the string session.
   * @param apiId App's API ID from [my.telegram.org](https://my.telegram.org/apps). Defaults to 0 (unset).
   * @param apiHash App's API hash from [my.telegram.org/apps](https://my.telegram.org/apps). Defaults to empty string (unset).
   */
  constructor(
    storage?: Storage | string | null,
    public readonly apiId: number | null = 0,
    public readonly apiHash: string | null = "",
    params?: ClientParams,
  ) {
    super(params);

    this.storage = typeof storage === "string" ? new StorageMemory(storage) : storage ?? new StorageMemory();
    this.#storeMessages = params?.storeMessages ?? false;
    if (!this.#storeMessages) {
      this.messageStorage = new StorageMemory();
    } else {
      this.messageStorage = this.storage;
    }
    this.#parseMode = params?.parseMode ?? null;

    this.appVersion = params?.appVersion ?? APP_VERSION;
    this.deviceModel = params?.deviceModel ?? DEVICE_MODEL;
    this.langCode = params?.langCode ?? LANG_CODE;
    this.langPack = params?.langPack ?? LANG_PACK;
    this.systemLangCode = params?.systemLangCode ?? SYSTEM_LANG_CODE;
    this.systemVersion = params?.systemVersion ?? SYSTEM_VERSION;
    this.#publicKeys = params?.publicKeys;
    this.#autoStart = params?.autoStart ?? true;
    this.#ignoreOutgoing = params?.ignoreOutgoing ?? null;
    this.#prefixes = params?.prefixes;
    this.#guaranteeUpdateDelivery = params?.guaranteeUpdateDelivery ?? false;
    this.#id = id++;

    const L = this.#L = getLogger("Client").client(this.#id);
    this.#Lauthorize = L.branch("authorize");
    this.#LreceiveLoop = L.branch("receiveLoop");
    this.#LpingLoop = L.branch("pingLoop");
    this.#Linvoke = L.branch("invoke");
    this.#LhandleMigrationError = L.branch("[handleMigrationError]");
    this.#L$initConncetion = L.branch("#initConnection");

    const c = {
      id,
      api: this.api,
      storage: this.storage,
      messageStorage: this.messageStorage,
      guaranteeUpdateDelivery: this.#guaranteeUpdateDelivery,
      setConnectionState: this.#propagateConnectionState.bind(this),
      resetConnectionState: () => this.stateChangeHandler(this.connected),
      getSelfId: this.#getSelfId.bind(this),
      getInputPeer: this.getInputPeer.bind(this),
      getInputChannel: this.getInputChannel.bind(this),
      getInputUser: this.getInputUser.bind(this),
      getEntity: this[getEntity].bind(this),
      handleUpdate: this.#queueHandleCtxUpdate.bind(this),
      parseMode: this.#parseMode,
      apiFactory: (dcId?: number) => {
        const client = new Client((!dcId || dcId == this.dcId) ? this.storage : this.storage.branch(`download_client_${dcId}`), this.apiId, this.apiHash, {
          transportProvider: this.transportProvider,
          appVersion: this.appVersion,
          deviceModel: this.deviceModel,
          langCode: this.langCode,
          langPack: this.langPack,
          systemLangCode: this.systemLangCode,
          systemVersion: this.systemVersion,
          cdn: true,
        });

        client.#state.salt = this.#state.salt;

        client.invoke.use(async (ctx, next) => {
          if (ctx.error instanceof AuthKeyUnregistered && dcId) {
            try {
              const exportedAuth = await this.api.auth.exportAuthorization({ dc_id: dcId });
              await client.authorize(exportedAuth);
              return true;
            } catch (err) {
              throw err;
            }
          } else {
            return await next();
          }
        });

        return {
          api: client.api,
          connect: async () => {
            await client.connect();

            if (dcId && dcId != this.dcId) {
              let dc = String(dcId);
              if (this.dcId < 0) {
                dc += "-test";
              }
              await client.setDc(dc as DC);
            }

            await client.#initConnection();
          },
          disconnect: client.disconnect.bind(client),
        };
      },
      cdn: params?.cdn ?? false,
      ignoreOutgoing: this.#ignoreOutgoing,
      dropPendingUpdates: params?.dropPendingUpdates,
    };
    this.#updateManager = new UpdateManager(c);
    this.#networkStatisticsManager = new NetworkStatisticsManager(c);
    this.#botInfoManager = new BotInfoManager(c);
    this.#fileManager = new FileManager(c);
    this.#reactionManager = new ReactionManager(c);
    this.#messageManager = new MessageManager({ ...c, fileManager: this.#fileManager });
    this.#callbackQueryManager = new CallbackQueryManager({ ...c, messageManager: this.#messageManager });
    this.#storyManager = new StoryManager({ ...c, fileManager: this.#fileManager, messageManager: this.#messageManager });
    this.#inlineQueryManager = new InlineQueryManager({ ...c, messageManager: this.#messageManager });
    this.#chatListManager = new ChatListManager({ ...c, messageManager: this.#messageManager });
    this.#accountManager = new AccountManager(c);
    this.#updateManager.setUpdateHandler(this.#handleUpdate.bind(this));

    const transportProvider = this.transportProvider;
    this.transportProvider = (params) => {
      const transport = transportProvider(params);
      transport.connection.callback = this.#networkStatisticsManager.getTransportReadWriteCallback();
      return transport;
    };

    if (params?.defaultHandlers ?? true) {
      this.on("connectionState", ({ connectionState }, next) => {
        drop((async (): Promise<void> => {
          if (connectionState == "notConnected") {
            if (!this.transport?.transport.initialized) {
              L.debug("not reconnecting");
              return;
            }
            let delay = 5;
            while (!this.connected) {
              L.debug("reconnecting");
              try {
                await this.connect();
                L.debug("reconnected");
                drop(this.#updateManager.recoverUpdateGap("reconnect"));
                break;
              } catch (err) {
                L.debug(`failed to reconnect, retrying in ${delay}:`, err);
              }
              await new Promise((r) => setTimeout(r, delay * 1_000));
              if (delay < 15) {
                delay += 5;
              }
            }
          }
        })());
        return next();
      });

      this.invoke.use(async ({ error }, next) => {
        if (error instanceof FloodWait && error.seconds <= 10) {
          L.warning("sleeping for", error.seconds, "because of:", error);
          await new Promise((r) => setTimeout(r, 1000 * error.seconds));
          return true;
        } else {
          return next();
        }
      });
    }
  }

  #namespaceProxies = (() => {
    // deno-lint-ignore no-explicit-any
    const proxies = {} as any;
    for (const name of functionNamespaces) {
      const ns = functions[name as keyof typeof functions];
      proxies[name] = new Proxy({}, {
        get: (_, key) => {
          if (key in ns) {
            // deno-lint-ignore no-explicit-any
            const func = ns[key as keyof typeof ns] as any;
            if (func instanceof Function) {
              // deno-lint-ignore no-explicit-any
              return (params: any) => {
                // deno-lint-ignore ban-ts-comment
                // @ts-ignore
                return this.invoke(new func(params));
              };
            } else {
              UNREACHABLE();
            }
          }
        },
        set() {
          return true;
        },
      });
    }
    return proxies;
  })();
  api = new Proxy({} as unknown as Api, {
    get: (_, key) => {
      if (key in functions) {
        const func = functions[key as keyof typeof functions];
        if (func instanceof Function) {
          // deno-lint-ignore no-explicit-any
          return (params: any) => {
            // deno-lint-ignore ban-ts-comment
            // @ts-ignore
            return this.invoke(new func(params));
          };
        } else {
          return this.#namespaceProxies[key];
        }
      }
    },
    set() {
      return true;
    },
  });

  #constructContext = async (update: Update) => {
    const msg = "message" in update ? update.message : "editedMessage" in update ? update.editedMessage : "callbackQuery" in update ? update.callbackQuery.message : undefined;
    const reactions = "messageInteractions" in update ? update.messageInteractions : undefined;
    const mustGetMsg = () => {
      if (msg !== undefined) {
        return { chatId: msg.chat.id, messageId: msg.id, senderId: (msg.from ?? msg.senderChat)?.id };
      } else if (reactions !== undefined) {
        return { chatId: reactions.chatId, messageId: reactions.messageId };
      } else {
        UNREACHABLE();
      }
    };
    const mustGetUserId = () => {
      if (msg?.from) {
        return msg.from.id;
      } else if ("callbackQuery" in update) {
        return update.callbackQuery.from.id;
      } else if ("chosenInlineResult" in update) {
        return update.chosenInlineResult.from.id;
      } else {
        UNREACHABLE();
      }
    };
    const mustGetInlineMsgId = () => {
      if ("chosenInlineResult" in update) {
        if (update.chosenInlineResult.inlineMessageId) {
          return update.chosenInlineResult.inlineMessageId;
        }
      } else if ("callbackQuery" in update) {
        if (update.callbackQuery.inlineMessageId) {
          return update.callbackQuery.inlineMessageId;
        }
      }
      UNREACHABLE();
    };
    const chat_ = "messageReactions" in update ? update.messageReactions.chat : "messageReactionCount" in update ? update.messageReactionCount.chat : undefined;
    const chat = chat_ ?? msg?.chat;
    const from = "callbackQuery" in update ? update.callbackQuery.from : "inlineQuery" in update ? update.inlineQuery.from : "message" in update ? update.message.from : "editedMessage" in update ? update.editedMessage?.from : undefined;
    const senderChat = msg?.senderChat;
    const getReplyToMessageId = (quote: boolean | undefined, chatId: number, messageId: number) => {
      const isPrivate = chatId > 0;
      const shouldQuote = quote === undefined ? !isPrivate : quote;
      const replyToMessageId = shouldQuote ? messageId : undefined;
      return replyToMessageId;
    };
    const me = "connectionState" in update ? this.#lastGetMe : ("authorizationState" in update && !update.authorizationState.authorized) ? this.#lastGetMe : await this.#getMe();

    const context: Context = {
      ...update,
      client: this as unknown as Client,
      me: (me == null ? undefined : me) as C["me"],
      msg: msg as C["msg"],
      chat: chat as C["chat"],
      from: from as C["from"],
      senderChat: senderChat as C["senderChat"],
      get toJSON() {
        return () => update;
      },
      reply: (text, params) => {
        const { chatId, messageId } = mustGetMsg();
        const replyToMessageId = getReplyToMessageId(params?.quote, chatId, messageId);
        return this.sendMessage(chatId, text, { ...params, replyToMessageId });
      },
      replyPoll: (question, options, params) => {
        const { chatId, messageId } = mustGetMsg();
        const replyToMessageId = getReplyToMessageId(params?.quote, chatId, messageId);
        return this.sendPoll(chatId, question, options, { ...params, replyToMessageId });
      },
      replyPhoto: (photo, params) => {
        const { chatId, messageId } = mustGetMsg();
        const replyToMessageId = getReplyToMessageId(params?.quote, chatId, messageId);
        return this.sendPhoto(chatId, photo, { ...params, replyToMessageId });
      },
      replyDocument: (document, params) => {
        const { chatId, messageId } = mustGetMsg();
        const replyToMessageId = getReplyToMessageId(params?.quote, chatId, messageId);
        return this.sendDocument(chatId, document, { ...params, replyToMessageId });
      },
      replyContact: (firstName, number, params) => {
        const { chatId, messageId } = mustGetMsg();
        const replyToMessageId = getReplyToMessageId(params?.quote, chatId, messageId);
        return this.sendContact(chatId, firstName, number, { ...params, replyToMessageId });
      },
      replyLocation: (latitude, longitude, params) => {
        const { chatId, messageId } = mustGetMsg();
        const replyToMessageId = getReplyToMessageId(params?.quote, chatId, messageId);
        return this.sendLocation(chatId, latitude, longitude, { ...params, replyToMessageId });
      },
      replyDice: (params) => {
        const { chatId, messageId } = mustGetMsg();
        const replyToMessageId = getReplyToMessageId(params?.quote, chatId, messageId);
        return this.sendDice(chatId, { ...params, replyToMessageId });
      },
      replyVenue: (latitude, longitude, title, address, params) => {
        const { chatId, messageId } = mustGetMsg();
        const replyToMessageId = getReplyToMessageId(params?.quote, chatId, messageId);
        return this.sendVenue(chatId, latitude, longitude, title, address, { ...params, replyToMessageId });
      },
      replyVideo: (video, params) => {
        const { chatId, messageId } = mustGetMsg();
        const replyToMessageId = getReplyToMessageId(params?.quote, chatId, messageId);
        return this.sendVideo(chatId, video, { ...params, replyToMessageId });
      },
      replyAnimation: (document, params) => {
        const { chatId, messageId } = mustGetMsg();
        const replyToMessageId = getReplyToMessageId(params?.quote, chatId, messageId);
        return this.sendAnimation(chatId, document, { ...params, replyToMessageId });
      },
      replyVoice: (document, params) => {
        const { chatId, messageId } = mustGetMsg();
        const replyToMessageId = getReplyToMessageId(params?.quote, chatId, messageId);
        return this.sendVoice(chatId, document, { ...params, replyToMessageId });
      },
      replyAudio: (document, params) => {
        const { chatId, messageId } = mustGetMsg();
        const replyToMessageId = getReplyToMessageId(params?.quote, chatId, messageId);
        return this.sendAudio(chatId, document, { ...params, replyToMessageId });
      },
      replyVideoNote: (videoNote, params) => {
        const { chatId, messageId } = mustGetMsg();
        const replyToMessageId = getReplyToMessageId(params?.quote, chatId, messageId);
        return this.sendVideoNote(chatId, videoNote, { ...params, replyToMessageId });
      },
      delete: () => {
        const { chatId, messageId } = mustGetMsg();
        return this.deleteMessage(chatId, messageId);
      },
      forward: (to, params) => {
        const { chatId, messageId } = mustGetMsg();
        return this.forwardMessage(chatId, to, messageId, params) as unknown as ReturnType<C["forward"]>;
      },
      pin: (params) => {
        const { chatId, messageId } = mustGetMsg();
        return this.pinMessage(chatId, messageId, params);
      },
      unpin: () => {
        const { chatId, messageId } = mustGetMsg();
        return this.unpinMessage(chatId, messageId);
      },
      banSender: (params) => {
        const { chatId, senderId } = mustGetMsg();
        if (!senderId) {
          UNREACHABLE();
        }
        return this.banChatMember(chatId, senderId, params);
      },
      kickSender: () => {
        const { chatId, senderId } = mustGetMsg();
        if (!senderId) {
          UNREACHABLE();
        }
        return this.kickChatMember(chatId, senderId);
      },
      setSenderRights: (params) => {
        const { chatId, senderId } = mustGetMsg();
        if (!senderId) {
          UNREACHABLE();
        }
        return this.setChatMemberRights(chatId, senderId, params);
      },
      getChatAdministrators: () => {
        const { chatId } = mustGetMsg();
        return this.getChatAdministrators(chatId);
      },
      react: (reactions, params) => {
        const { chatId, messageId } = mustGetMsg();
        return this.setReactions(chatId, messageId, reactions, params);
      },
      answerCallbackQuery: (params) => {
        if (!("callbackQuery" in update)) {
          UNREACHABLE();
        }
        return this.answerCallbackQuery(update.callbackQuery.id, params);
      },
      answerInlineQuery: (results, params) => {
        if (!("inlineQuery" in update)) {
          UNREACHABLE();
        }
        return this.answerInlineQuery(update.inlineQuery.id, results, params);
      },
      sendChatAction: (chatAction, params) => {
        const { chatId } = mustGetMsg();
        return this.sendChatAction(chatId, chatAction, params);
      },
      editInlineMessageText: (text, params) => {
        const inlineMessageId = mustGetInlineMsgId();
        return this.editInlineMessageText(inlineMessageId, text, params);
      },
      editInlineMessageReplyMarkup: (params) => {
        const inlineMessageId = mustGetInlineMsgId();
        return this.editInlineMessageReplyMarkup(inlineMessageId, params);
      },
      editMessageText: (messageId, text, params) => {
        const { chatId } = mustGetMsg();
        return this.editMessageText(chatId, messageId, text, params);
      },
      editMessageReplyMarkup: (messageId, params) => {
        const { chatId } = mustGetMsg();
        return this.editMessageReplyMarkup(chatId, messageId, params);
      },
      getMessage: (messageId) => {
        const { chatId } = mustGetMsg();
        return this.getMessage(chatId, messageId);
      },
      getMessages: (messageIds) => {
        const { chatId } = mustGetMsg();
        return this.getMessages(chatId, messageIds);
      },
      forwardMessage: (to, messageId, params) => {
        const { chatId } = mustGetMsg();
        return this.forwardMessage(chatId, to, messageId, params);
      },
      forwardMessages: (to, messageIds, params) => {
        const { chatId } = mustGetMsg();
        return this.forwardMessages(chatId, to, messageIds, params);
      },
      deleteMessage: (messageId, params) => {
        const { chatId } = mustGetMsg();
        return this.deleteMessage(chatId, messageId, params);
      },
      deleteMessages: (messageIds, params) => {
        const { chatId } = mustGetMsg();
        return this.deleteMessages(chatId, messageIds, params);
      },
      pinMessage: (messageId, params) => {
        const { chatId } = mustGetMsg();
        return this.pinMessage(chatId, messageId, params);
      },
      unpinMessage: (messageId) => {
        const { chatId } = mustGetMsg();
        return this.unpinMessage(chatId, messageId);
      },
      unpinMessages: () => {
        const { chatId } = mustGetMsg();
        return this.unpinMessages(chatId);
      },
      setAvailableReactions: (availableReactions) => {
        const { chatId } = mustGetMsg();
        return this.setAvailableReactions(chatId, availableReactions);
      },
      addReaction: (messageId, reaction, params) => {
        const { chatId } = mustGetMsg();
        return this.addReaction(chatId, messageId, reaction, params);
      },
      removeReaction: (messageId, reaction) => {
        const { chatId } = mustGetMsg();
        return this.removeReaction(chatId, messageId, reaction);
      },
      setReactions: (messageId, reactions, params) => {
        const { chatId } = mustGetMsg();
        return this.setReactions(chatId, messageId, reactions, params);
      },
      setChatPhoto: (photo, params) => {
        const { chatId } = mustGetMsg();
        return this.setChatPhoto(chatId, photo, params);
      },
      deleteChatPhoto: () => {
        const { chatId } = mustGetMsg();
        return this.deleteChatPhoto(chatId);
      },
      banChatMember: (memberId, params) => {
        const { chatId } = mustGetMsg();
        return this.banChatMember(chatId, memberId, params);
      },
      unbanChatMember: (memberId) => {
        const { chatId } = mustGetMsg();
        return this.unbanChatMember(chatId, memberId);
      },
      kickChatMember: (memberId) => {
        const { chatId } = mustGetMsg();
        return this.kickChatMember(chatId, memberId);
      },
      setChatMemberRights: (memberId, params) => {
        const { chatId } = mustGetMsg();
        return this.setChatMemberRights(chatId, memberId, params);
      },
      deleteChatMemberMessages: (userId) => {
        const { chatId } = mustGetMsg();
        return this.deleteChatMemberMessages(chatId, userId);
      },
      searchMessages: (query, params) => {
        const { chatId } = mustGetMsg();
        return this.searchMessages(chatId, query, params);
      },
      setBoostsRequiredToCircumventRestrictions: (boosts) => {
        const { chatId } = mustGetMsg();
        return this.setBoostsRequiredToCircumventRestrictions(chatId, boosts);
      },
      createInviteLink: (params) => {
        const { chatId } = mustGetMsg();
        return this.createInviteLink(chatId, params);
      },
<<<<<<< HEAD
      getCreatedInviteLinks: (params) => {
        const { chatId } = mustGetMsg();
        return this.getCreatedInviteLinks(chatId, params);
=======
      leave: () => {
        const { chatId } = mustGetMsg();
        return this.leaveChat(chatId);
      },
      block: () => {
        return this.blockUser(mustGetUserId());
      },
      unblock: () => {
        return this.unblockUser(mustGetUserId());
>>>>>>> e1324d6d
      },
    };

    return cleanObject(context as C);
  };

  #propagateConnectionState(connectionState: ConnectionState) {
    this.#queueHandleCtxUpdate({ connectionState });
    this.#lastPropagatedConnectionState = connectionState;
  }

  #lastPropagatedConnectionState: ConnectionState | null = null;
  protected stateChangeHandler = ((connected: boolean) => {
    this.#connectMutex.lock().then((unlock) => {
      try {
        const connectionState = connected ? "ready" : "notConnected";
        if (this.connected == connected && this.#lastPropagatedConnectionState != connectionState) {
          this.#propagateConnectionState(connectionState);
        }
      } finally {
        unlock();
      }
    });
  }).bind(this);

  /**
   * Sets the DC and resets the auth key stored in the session provider
   * if the stored DC was not the same as the `dc` parameter.
   *
   * @param dc The DC to change to.
   */
  async setDc(dc: DC) {
    await this.#initStorage();
    if (await this.storage.getDc() != dc) {
      await this.storage.setDc(dc);
      await this.storage.setAuthKey(null);
      await this.storage.getAuthKey();
    }
    super.setDc(dc);
  }

  async #setAuth(key: Uint8Array) {
    const hash = await sha1(key);
    const id = bigIntFromBuffer(hash.slice(-8), true, false);
    this.#auth = { key, id };
  }

  #storageInited = false;
  async #initStorage() {
    if (!this.#storageInited) {
      await this.storage.initialize();
      if (!this.#guaranteeUpdateDelivery) {
        await this.storage.deleteUpdates();
      }
      this.#storageInited = true;
    }
  }

  #connectMutex = new Mutex();
  /**
   * Loads the session if `setDc` was not called, initializes and connnects
   * a `ClientPlain` to generate auth key if there was none, and connects the client.
   * Before establishing the connection, the session is saved.
   */
  async connect() {
    if (this.connected) {
      return;
    }
    const unlock = await this.#connectMutex.lock();
    try {
      await this.#initStorage();
      const authKey = await this.storage.getAuthKey();
      if (authKey == null) {
        const plain = new ClientPlain({ initialDc: this.initialDc, transportProvider: this.transportProvider, cdn: this.cdn, publicKeys: this.#publicKeys });
        const dc = await this.storage.getDc();
        if (dc != null) {
          plain.setDc(dc);
        }
        await plain.connect();
        const { authKey, salt } = await plain.createAuthKey();
        await plain.disconnect();
        await this.storage.setAuthKey(authKey);
        await this.#setAuth(authKey);
        this.#state.salt = salt;
        await this.storage.setServerSalt(salt);
      } else {
        if (this.#state.salt == 0n) {
          this.#state.salt = await this.storage.getServerSalt() ?? 0n;
        }
        await this.#setAuth(authKey);
      }
      const dc = await this.storage.getDc();
      if (dc != null) {
        await this.setDc(dc);
      }
      await super.connect();
      if (dc == null) {
        await this.storage.setDc(this.initialDc);
      }
      this.#L.debug("connected");
      drop(this.#receiveLoop());
      if (this.#pingLoopStarted) {
        drop(this.#pingLoop());
      }
    } finally {
      unlock();
    }
  }

  async [handleMigrationError](err: Migrate) {
    let newDc = String(err.dc);
    if (Math.abs(this.dcId) >= 10_000) {
      newDc += "-test";
    }
    await this.reconnect(newDc as DC);
    this.#LhandleMigrationError.debug(`migrated to DC${newDc}`);
  }

  #connectionInited = false;
  async disconnect() {
    this.#connectionInited = false;
    await super.disconnect();
    this.#pingLoopAbortController?.abort();
  }
  async #initConnection() {
    if (!this.#connectionInited) {
      await this.api.initConnection({
        api_id: this.apiId!,
        app_version: this.appVersion,
        device_model: this.deviceModel,
        lang_code: this.langCode,
        lang_pack: this.langPack,
        query: new functions.invokeWithLayer({
          layer: LAYER,
          query: new functions.help.getConfig(),
        }),
        system_lang_code: this.systemLangCode,
        system_version: this.systemVersion,
      });
      this.#connectionInited = true;
      this.#L$initConncetion.debug("connection inited");
    }
  }

  #lastPropagatedAuthorizationState: boolean | null = null;
  async #propagateAuthorizationState(authorized: boolean) {
    if (this.#lastPropagatedAuthorizationState != authorized) {
      await this.#handle(await this.#constructContext({ authorizationState: { authorized } }), resolve);
      this.#lastPropagatedAuthorizationState = authorized;
    }
  }

  #selfId: number | null = null;
  async #getSelfId() {
    if (this.#selfId == null) {
      this.#selfId = await this.getMe().then((v) => v.id);
    }
    return this.#selfId!;
  }

  /**
   * Calls [initConnection](1) and authorizes the client with one of the following:
   *
   * - Bot token (`string`)
   * - Exported authorization (`types.AuthExportedAuthorization`)
   * - User authorization handlers (`AuthorizeUserParams`)
   *
   * if the current auth key doesn't throw AUTH_KEY_UNREGISTERED when calling [updates.getState](2).
   *
   * Notes:
   * 1. Requires the `apiId` and `apiHash` paramters to be passed when constructing the client.
   * 2. Reconnects the client to the appropriate DC in case of MIGRATE_X errors.
   * 3. The parameters passed to the [initConnection][1] call can be configured with the last parameter of the constructor.
   *
   * [1]: https://core.telegram.org/method/initConnection
   * [2]: https://core.telegram.org/method/updates.getState
   */
  async authorize(params?: string | types.auth.ExportedAuthorization | AuthorizeUserParams) {
    if (!this.apiId) {
      throw new Error("apiId not set");
    }
    if (!this.apiHash) {
      throw new Error("apiHash not set");
    }

    await this.#initConnection();

    try {
      await this.#updateManager.fetchState("authorize");
      await this.#propagateAuthorizationState(true);
      drop(this.#updateManager.recoverUpdateGap("authorize"));
      this.#Lauthorize.debug("already authorized");
      return;
    } catch (err) {
      if (!(err instanceof AuthKeyUnregistered)) {
        throw err;
      }
    }

    if (typeof params === "undefined") {
      const loginType = mustPromptOneOf("Do you want to login as bot [b] or user [u]?", ["b", "u"] as const);
      if (loginType == "b") {
        params = mustPrompt("Bot token:");
      } else {
        params = { phone: () => mustPrompt("Phone number:"), code: () => mustPrompt("Verification code:"), password: () => mustPrompt("Password:") };
      }
    }

    this.#Lauthorize.debug("authorizing with", typeof params === "string" ? "bot token" : params instanceof types.auth.ExportedAuthorization ? "exported authorization" : "AuthorizeUserParams");

    if (typeof params === "string") {
      while (true) {
        try {
          const auth = await this.api.auth.importBotAuthorization({ api_id: this.apiId, api_hash: this.apiHash, bot_auth_token: params, flags: 0 });
          this.#selfId = Number(auth[as](types.auth.Authorization).user.id);
          await this.storage.setAccountType("bot");
          break;
        } catch (err) {
          if (err instanceof Migrate) {
            await this[handleMigrationError](err);
            await this.#initConnection();
            continue;
          } else {
            throw err;
          }
        }
      }
      this.#Lauthorize.debug("authorized as bot");
      await this.#propagateAuthorizationState(true);
      await this.#updateManager.fetchState("authorize");
      return;
    }

    if (params instanceof types.auth.ExportedAuthorization) {
      await this.api.auth.importAuthorization({ id: params.id, bytes: params.bytes });
      this.#Lauthorize.debug("authorization imported");
      return;
    }

    auth: while (true) {
      try {
        let phone: string;
        let sentCode: types.auth.SentCode;
        while (true) {
          try {
            phone = typeof params.phone === "string" ? params.phone : await params.phone();
            const sendCode = () =>
              this.api.auth.sendCode({
                phone_number: phone,
                api_id: this.apiId!,
                api_hash: this.apiHash!,
                settings: new types.CodeSettings(),
              }).then((v) => v[as](types.auth.SentCode));
            try {
              sentCode = await sendCode();
            } catch (err) {
              if (err instanceof Migrate) {
                await this[handleMigrationError](err);
                await this.#initConnection();
                sentCode = await sendCode();
              } else {
                throw err;
              }
            }
            break;
          } catch (err) {
            if (err instanceof PhoneNumberInvalid) {
              continue;
            } else {
              throw err;
            }
          }
        }
        this.#Lauthorize.debug("verification code sent");

        let err: unknown;
        code: while (true) {
          const code = typeof params.code === "string" ? params.code : await params.code();
          try {
            const auth = await this.api.auth.signIn({
              phone_number: phone,
              phone_code: code,
              phone_code_hash: sentCode.phone_code_hash,
            });
            this.#selfId = Number(auth[as](types.auth.Authorization).user.id);
            await this.storage.setAccountType("user");
            this.#Lauthorize.debug("authorized as user");
            await this.#propagateAuthorizationState(true);
            await this.#updateManager.fetchState("authorize");
            return;
          } catch (err_) {
            if (err_ instanceof types.Rpc_error && err_.error_message == "PHONE_CODE_INVALID") {
              continue code;
            } else {
              err = err_;
              break code;
            }
          }
        }

        if (!(err instanceof SessionPasswordNeeded)) {
          throw err;
        }

        password: while (true) {
          const ap = await this.api.account.getPassword();
          if (!(ap.current_algo instanceof types.PasswordKdfAlgoSHA256SHA256PBKDF2HMACSHA512iter100000SHA256ModPow)) {
            throw new Error(`Handling ${ap.current_algo?.[name]} not implemented`);
          }
          try {
            const password = typeof params.password === "string" ? params.password : await params.password(ap.hint ?? null);
            const input = await checkPassword(password, ap);

            const auth = await this.api.auth.checkPassword({ password: input });
            this.#selfId = Number(auth[as](types.auth.Authorization).user.id);
            await this.storage.setAccountType("user");
            this.#Lauthorize.debug("authorized as user");
            await this.#propagateAuthorizationState(true);
            await this.#updateManager.fetchState("authorize");
            return;
          } catch (err) {
            if (err instanceof PasswordHashInvalid) {
              continue password;
            } else {
              throw err;
            }
          }
        }
      } catch (err) {
        if (err == restartAuth) {
          continue auth;
        } else {
          throw err;
        }
      }
    }
  }

  /**
   * Same as calling `.connect()` followed by `.authorize(params)`.
   */
  async start(params?: string | types.auth.ExportedAuthorization | AuthorizeUserParams) {
    await this.connect();
    await this.authorize(params);
  }

  async #receiveLoop() {
    if (!this.#auth || !this.transport) {
      throw new ConnectionError("Not connected");
    }

    while (this.connected) {
      try {
        if (this.#toAcknowledge.size >= ACK_THRESHOLD) {
          await this.send(new types.Msgs_ack({ msg_ids: [...this.#toAcknowledge] }));
          this.#toAcknowledge.clear();
        }

        const buffer = await this.transport.transport.receive();
        this.#L.inBin(buffer);

        let decrypted;
        try {
          decrypted = await (decryptMessage(
            buffer,
            this.#auth.key,
            this.#auth.id,
            this.#sessionId,
          ));
          this.#L.in(decrypted);
        } catch (err) {
          this.#LreceiveLoop.error("failed to decrypt message:", err);
          drop((async () => {
            try {
              await this.disconnect();
            } catch {
              //
            }
            await this.connect();
            await this.#updateManager.recoverUpdateGap("decryption");
          })());
          continue;
        }
        const messages = decrypted instanceof MessageContainer ? decrypted.messages : [decrypted];

        for (const message of messages) {
          let body = message.body;
          if (body instanceof types.Gzip_packed) {
            body = new TLReader(gunzip(body.packed_data)).readObject();
          }
          this.#LreceiveLoop.debug("received", (typeof body === "object" && name in body) ? body[name] : body.constructor.name);
          if (body instanceof types._Updates || body instanceof types._Update) {
            this.#updateManager.processUpdates(body as types.Updates | enums.Update, true);
          } else if (body instanceof types.New_session_created) {
            this.#state.salt = body.server_salt;
            await this.storage.setServerSalt(this.#state.salt);
          } else if (message.body instanceof RPCResult) {
            let result = message.body.result;
            if (result instanceof types.Gzip_packed) {
              result = new TLReader(gunzip(result.packed_data)).readObject();
            }
            if (result instanceof types.Rpc_error) {
              this.#LreceiveLoop.debug("RPCResult:", result.error_code, result.error_message);
            } else {
              this.#LreceiveLoop.debug("RPCResult:", (typeof result === "object" && name in result) ? result[name] : result.constructor.name);
            }
            const messageId = message.body.messageId;
            const promise = this.#promises.get(messageId);
            const resolvePromise = () => {
              if (promise) {
                if (result instanceof types.Rpc_error) {
                  promise.reject(upgradeInstance(result, promise.call));
                } else {
                  promise.resolve(result);
                }
                this.#promises.delete(messageId);
              }
            };
            if (result instanceof types._Updates || result instanceof types._Update) {
              this.#updateManager.processUpdates(result as enums.Updates | enums.Update, true, promise?.call, resolvePromise);
            } else {
              await this.#updateManager.processResult(result);
              resolvePromise();
            }
          } else if (message.body instanceof types.Pong) {
            const promise = this.#promises.get(message.body.msg_id);
            if (promise) {
              promise.resolve(message.body);
              this.#promises.delete(message.body.msg_id);
            }
          } else if (message.body instanceof types.Bad_server_salt) {
            this.#LreceiveLoop.debug("server salt reassigned");
            this.#state.salt = message.body.new_server_salt;
            await this.storage.setServerSalt(this.#state.salt);
            const promise = this.#promises.get(message.body.bad_msg_id);
            if (promise) {
              promise.resolve(message.body);
              this.#promises.delete(message.body.bad_msg_id);
            }
          }

          this.#toAcknowledge.add(message.id);
        }
      } catch (err) {
        if (!this.connected) {
          break;
        } else if (err instanceof TLError) {
          this.#LreceiveLoop.error("failed to deserialize:", err);
          drop(this.#updateManager.recoverUpdateGap("deserialize"));
        } else {
          this.#LreceiveLoop.error("unexpected error:", err);
        }
      }
    }

    if (!this.connected) {
      for (const { reject } of this.#promises.values()) {
        reject(new ConnectionError("Connection was closed"));
      }
    } else {
      UNREACHABLE();
    }
  }

  #pingLoopAbortController: AbortController | null = null;
  #pingInterval = 60 * 1_000; // 60 seconds
  #lastUpdates = new Date();
  async #pingLoop() {
    this.#pingLoopAbortController = new AbortController();
    while (this.connected) {
      try {
        await new Promise((resolve, reject) => {
          const timeout = setTimeout(resolve, this.#pingInterval);
          this.#pingLoopAbortController!.signal.onabort = () => {
            reject(this.#pingLoopAbortController?.signal.reason);
            clearTimeout(timeout);
          };
        });
        if (!this.connected) {
          continue;
        }
        this.#pingLoopAbortController.signal.throwIfAborted();
        await this.api.ping_delay_disconnect({ ping_id: getRandomId(), disconnect_delay: this.#pingInterval / 1_000 + 15 });
        if (Date.now() - this.#lastUpdates.getTime() >= 15 * 60 * 1_000) {
          drop(this.#updateManager.recoverUpdateGap("lastUpdates"));
        }
      } catch (err) {
        if (!this.connected) {
          continue;
        }
        this.#LpingLoop.error(err);
      }
    }
  }

  #pingLoopStarted = false;
  #autoStarted = false;
  #lastMsgId = 0n;
  async #invoke<T extends (functions.Function<unknown> | types.Type) = functions.Function<unknown>>(function_: T): Promise<T extends functions.Function<unknown> ? T["__R"] : void>;
  async #invoke<T extends (functions.Function<unknown> | types.Type) = functions.Function<unknown>>(function_: T, noWait: true): Promise<void>;
  async #invoke<T extends (functions.Function<unknown> | types.Type) = functions.Function<unknown>>(function_: T, noWait?: boolean): Promise<T | void> {
    let n = 1;
    while (true) {
      try {
        if (!this.#auth || !this.transport) {
          if (this.#autoStart && !this.#autoStarted) {
            await this.start();
          } else {
            throw new ConnectionError("Not connected");
          }
        }
        if (!this.#auth || !this.transport) {
          UNREACHABLE();
        }

        let seqNo = this.#state.seqNo * 2;
        if (!(function_ instanceof functions.ping) && !(function_ instanceof types.Msgs_ack)) {
          seqNo++;
          this.#state.seqNo++;
        }

        const messageId = this.#lastMsgId = getMessageId(this.#lastMsgId);
        const message = new Message_(messageId, seqNo, function_);
        const payload = await encryptMessage(
          message,
          this.#auth.key,
          this.#auth.id,
          this.#state.salt,
          this.#sessionId,
        );
        await this.transport.transport.send(payload);
        this.#L.out(message);
        this.#L.outBin(payload);
        this.#Linvoke.debug("invoked", function_[name]);

        if (noWait) {
          this.#promises.set(message.id, {
            resolve: (result) => {
              if (result instanceof types.Bad_server_salt) {
                drop(this.invoke(function_, true));
              }
            },
            reject: () => {},
            call: function_,
          });
          return;
        }

        let result;

        try {
          result = await new Promise<ReadObject>((resolve, reject) => {
            this.#promises.set(message.id, { resolve, reject, call: function_ });
          });
        } catch (err) {
          if (err instanceof AuthKeyUnregistered) {
            await this.#propagateAuthorizationState(false);
          }
          throw err;
        }

        if (result instanceof types.Bad_server_salt) {
          return await this.invoke(function_) as T;
        } else {
          if (!this.#pingLoopStarted) {
            drop(this.#pingLoop());
            this.#pingLoopStarted = true;
          }
          return result as T;
        }
      } catch (err) {
        if (await this.#handleInvokeError(Object.freeze({ client: this, error: err, function: function_, n: n++ }), () => Promise.resolve(false))) {
          continue;
        } else {
          throw err;
        }
      }
    }
  }

  #handleInvokeError = skipInvoke<C>();

  /**
   * Invokes a function waiting and returning its reply if the second parameter is not `true`. Requires the client
   * to be connected.
   *
   * @param function_ The function to invoke.
   */
  invoke = Object.assign(
    this.#invoke,
    {
      use: (handler: InvokeErrorHandler<Client<C>>) => {
        const handle = this.#handleInvokeError;
        this.#handleInvokeError = async (ctx, next) => {
          let result: boolean | null = null;
          return await handle(ctx, async () => {
            if (result != null) return result;
            result = await handler(ctx, next);
            return result;
          });
        };
      },
    },
  );

  /**
   * Alias for `invoke` with its second parameter being `true`.
   */
  send<T extends (functions.Function<unknown> | types.Type) = functions.Function<unknown>>(function_: T) {
    return this.invoke(function_, true);
  }

  exportAuthString(): Promise<string> {
    return this.storage.exportAuthString();
  }

  async importAuthString(authString: string): Promise<void> {
    await this.#initStorage();
    await this.storage.importAuthString(authString);
  }

  async #getUserAccessHash(userId: bigint) {
    const users = await this.api.users.getUsers({ id: [new types.InputUser({ user_id: userId, access_hash: 0n })] });
    const user = users[0]?.[as](types.User);
    if (user) {
      await this.messageStorage.setEntity(user);
    }
    return user?.access_hash ?? 0n;
  }

  async #getChannelAccessHash(channelId: bigint) {
    const channels = await this.api.channels.getChannels({ id: [new types.InputChannel({ channel_id: channelId, access_hash: 0n })] });
    const channel = channels.chats[0][as](types.Channel);
    if (channel) {
      await this.messageStorage.setEntity(channel);
    }
    return channel?.access_hash ?? 0n;
  }

  async getInputPeer(id: ID) {
    if (id === "me") {
      return new types.InputPeerSelf();
    }
    const inputPeer = await this.#getInputPeerInner(id);
    if ((inputPeer instanceof types.InputPeerUser || inputPeer instanceof types.InputPeerChannel && inputPeer.access_hash == 0n) && await this.storage.getAccountType() == "bot") {
      if ("channel_id" in inputPeer) {
        inputPeer.access_hash = await this.#getChannelAccessHash(inputPeer.channel_id);
      } else {
        inputPeer.access_hash = await this.#getUserAccessHash(inputPeer.user_id);
      }
    }
    return inputPeer;
  }

  async getInputChannel(id: ID) {
    const inputPeer = await this.getInputPeer(id);
    if (!(inputPeer instanceof types.InputPeerChannel)) {
      UNREACHABLE();
    }
    return new types.InputChannel(inputPeer);
  }

  async getInputUser(id: ID) {
    const inputPeer = await this.getInputPeer(id);
    if (!(inputPeer instanceof types.InputPeerUser)) {
      UNREACHABLE();
    }
    return new types.InputUser(inputPeer);
  }

  async #getInputPeerInner(id: ID) {
    const idn = Number(id);
    if (!isNaN(idn)) {
      id = idn;
    }
    if (typeof id === "string") {
      id = getUsername(id);
      let resolvedId = 0;
      const maybeUsername = await this.messageStorage.getUsername(id);
      if (maybeUsername != null && Date.now() - maybeUsername[1].getTime() < USERNAME_TTL) {
        const [id] = maybeUsername;
        resolvedId = id;
      } else {
        const resolved = await this.api.contacts.resolveUsername({ username: id });
        await this.#updateManager.processChats(resolved.chats);
        await this.#updateManager.processUsers(resolved.users);
        if (resolved.peer instanceof types.PeerUser) {
          resolvedId = peerToChatId(resolved.peer);
        } else if (resolved.peer instanceof types.PeerChannel) {
          resolvedId = peerToChatId(resolved.peer);
        } else {
          UNREACHABLE();
        }
      }
      const resolvedIdType = getChatIdPeerType(resolvedId);
      if (resolvedIdType == "user") {
        const accessHash = await this.messageStorage.getUserAccessHash(resolvedId);
        return new types.InputPeerUser({ user_id: chatIdToPeerId(resolvedId), access_hash: accessHash ?? 0n });
      } else if (resolvedIdType == "channel") {
        const accessHash = await this.messageStorage.getChannelAccessHash(resolvedId);
        return new types.InputPeerChannel({ channel_id: chatIdToPeerId(resolvedId), access_hash: accessHash ?? 0n });
      } else {
        UNREACHABLE();
      }
    } else if (id > 0) {
      const accessHash = await this.messageStorage.getUserAccessHash(id);
      return new types.InputPeerUser({ user_id: chatIdToPeerId(id), access_hash: accessHash ?? 0n });
    } else if (-MAX_CHAT_ID <= id) {
      return new types.InputPeerChat({ chat_id: BigInt(Math.abs(id)) });
    } else if (ZERO_CHANNEL_ID - MAX_CHANNEL_ID <= id && id != ZERO_CHANNEL_ID) {
      const accessHash = await this.messageStorage.getChannelAccessHash(id);
      return new types.InputPeerChannel({ channel_id: chatIdToPeerId(id), access_hash: accessHash ?? 0n });
    } else {
      throw new Error("ID format unknown or not implemented");
    }
  }

  private [getEntity](peer: types.PeerUser): Promise<types.User | null>;
  private [getEntity](peer: types.PeerChat): Promise<types.Chat | types.ChatForbidden | null>;
  private [getEntity](peer: types.PeerChannel): Promise<types.Channel | types.ChannelForbidden | null>;
  private [getEntity](peer: types.PeerUser | types.PeerChat | types.PeerChannel): Promise<types.User | types.Chat | types.ChatForbidden | types.Channel | types.ChannelForbidden | null>;
  private async [getEntity](peer: types.PeerUser | types.PeerChat | types.PeerChannel) {
    const id = peerToChatId(peer);
    const entity = await this.messageStorage.getEntity(id);
    if (entity == null && await this.storage.getAccountType() == "bot" && peer instanceof types.PeerUser || peer instanceof types.PeerChannel) {
      await this.getInputPeer(id);
    } else {
      return entity;
    }
    return await this.messageStorage.getEntity(id);
  }

  async #handleCtxUpdate(update: Update) {
    await this.#handle(await this.#constructContext(update), resolve);
  }

  #queueHandleCtxUpdate(update: Update) {
    this.#updateManager.getHandleUpdateQueue(UpdateManager.MAIN_BOX_ID).add(async () => {
      await this.#handleCtxUpdate(update);
    });
  }

  async #handleUpdate(update: enums.Update) {
    const promises = new Array<Promise<unknown>>();
    if (update instanceof types.UpdateUserName) {
      await this.messageStorage.updateUsernames(Number(update.user_id), update.usernames.map((v) => v.username));
      const peer = new types.PeerUser(update);
      const entity = await this[getEntity](peer);
      if (entity != null) {
        entity.usernames = update.usernames;
        entity.first_name = update.first_name;
        entity.last_name = update.last_name;
        await this.messageStorage.setEntity(entity);
      }
    }

    if (MessageManager.canHandleUpdate(update)) {
      const update_ = await this.#messageManager.handleUpdate(update);
      if (update_) {
        promises.push((async () => {
          try {
            await this.#handleCtxUpdate(update_);
          } finally {
            if ("deletedMessages" in update_) {
              for (const { chatId, messageId } of update_.deletedMessages) {
                await this.messageStorage.setMessage(chatId, messageId, null);
                await this.#chatListManager.reassignChatLastMessage(chatId);
              }
            }
          }
        })());
      }
    }

    if (CallbackQueryManager.canHandleUpdate(update)) {
      promises.push(this.#handleCtxUpdate(await this.#callbackQueryManager.handleUpdate(update)));
    }

    if (InlineQueryManager.canHandleUpdate(update)) {
      promises.push(this.#handleCtxUpdate(await this.#inlineQueryManager.handleUpdate(update)));
    }

    if (ReactionManager.canHandleUpdate(update)) {
      const upd = await this.#reactionManager.handleUpdate(update);
      if (upd) {
        promises.push(this.#handleCtxUpdate(upd));
      }
    }

    if (ChatListManager.canHandleUpdate(update)) {
      await this.#chatListManager.handleUpdate(update);
    }

    if (StoryManager.canHandleUpdate(update)) {
      const upd = await this.#storyManager.handleUpdate(update);
      if (upd) {
        promises.push(this.#handleCtxUpdate(upd));
      }
    }

    return () => Promise.all(promises);
  }

  #lastGetMe: User | null = null;
  async #getMe() {
    if (this.#lastGetMe != null) {
      return this.#lastGetMe;
    } else {
      const user = await this.getMe();
      this.#lastGetMe = user;
      return user;
    }
  }

  //#region Composer
  #handle: MiddlewareFn<C> = skip;

  use(...middleware: Middleware<UpdateIntersection<C>>[]) {
    const composer = new Composer(...middleware);
    this.#handle = concat(this.#handle, flatten(composer));
    return composer;
  }

  branch(predicate: (ctx: UpdateIntersection<C>) => MaybePromise<boolean>, trueHandler_: Middleware<UpdateIntersection<C>>, falseHandler_: Middleware<UpdateIntersection<C>>) {
    const trueHandler = flatten(trueHandler_);
    const falseHandler = flatten(falseHandler_);
    return this.use(async (upd, next) => {
      if (await predicate(upd)) {
        await trueHandler(upd, next);
      } else {
        await falseHandler(upd, next);
      }
    });
  }

  filter<D extends C>(
    predicate: (ctx: UpdateIntersection<C>) => ctx is D,
    ...middleware: Middleware<D>[]
  ): Composer<D>;
  filter(
    predicate: (ctx: UpdateIntersection<C>) => MaybePromise<boolean>,
    ...middleware: Middleware<UpdateIntersection<C>>[]
  ): Composer<C>;
  filter(
    predicate: (ctx: UpdateIntersection<C>) => MaybePromise<boolean>,
    ...middleware: Middleware<UpdateIntersection<C>>[]
  ) {
    const composer = new Composer(...middleware);
    this.branch(predicate, composer, skip);
    return composer;
  }

  on<Q extends FilterQuery>(
    filter: Q,
    ...middleawre: Middleware<WithFilter<C, Q>>[]
  ) {
    return this.filter((ctx): ctx is UpdateIntersection<WithFilter<C, Q>> => {
      return match(filter, ctx);
    }, ...middleawre);
  }

  command(
    commands: string | RegExp | (string | RegExp)[] | {
      names: string | RegExp | (string | RegExp)[];
      prefixes: string | string[];
    },
    ...middleawre: Middleware<WithFilter<C, "message:text">>[]
  ) {
    const commands__ = typeof commands === "object" && "names" in commands ? commands.names : commands;
    const commands_ = Array.isArray(commands__) ? commands__ : [commands__];
    const prefixes_ = typeof commands === "object" && "prefixes" in commands ? commands.prefixes : (this.#prefixes ?? []);
    const prefixes = Array.isArray(prefixes_) ? prefixes_ : [prefixes_];
    for (const left of prefixes) {
      for (const right of prefixes) {
        if (left == right) {
          continue;
        }
        if (left.startsWith(right) || right.startsWith(left)) {
          throw new Error("Intersecting prefixes");
        }
      }
    }
    return this.on("message:text").filter((ctx) => {
      const prefixes_ = prefixes.length == 0 ? [!ctx.me?.isBot ? "\\" : "/"] : prefixes;
      if (prefixes_.length == 0) {
        return false;
      }
      const cmd = ctx.message.text.split(/\s/, 1)[0];
      const prefix = prefixes_.find((v) => cmd.startsWith(v));
      if (prefix === undefined) {
        return false;
      }
      if (cmd.includes("@")) {
        const username = cmd.split("@", 2)[1];
        if (username.toLowerCase() !== ctx.me!.username?.toLowerCase()) {
          return false;
        }
      }
      const command_ = cmd.split("@", 1)[0].split(prefix, 2)[1].toLowerCase();
      for (const command of commands_) {
        if (typeof command === "string" && (command.toLowerCase() == command_)) {
          return true;
        } else if (command instanceof RegExp && command.test(command_)) {
          return true;
        }
      }
      return false;
    }, ...middleawre);
  }
  //#endregion

  /**
   * Send a text message.
   *
   * @method ms
   * @param chatId The chat to send the message to.
   * @param text The message's text.
   * @returns The sent text message.
   */
  async sendMessage(chatId: ID, text: string, params?: SendMessageParams): Promise<MessageText> {
    return await this.#messageManager.sendMessage(chatId, text, params);
  }

  /**
   * Edit a message's text.
   *
   * @method ms
   * @param chatId The identifier of the chat that contains the messages.
   * @param messageId The message's identifier.
   * @param text The new text of the message.
   * @returns The edited text message.
   */
  async editMessageText(
    chatId: ID,
    messageId: number,
    text: string,
    params?: EditMessageParams,
  ): Promise<MessageText> {
    return await this.#messageManager.editMessageText(chatId, messageId, text, params);
  }

  /**
   * Edit an inline message's text.
   *
   * @method ms
   * @param inlineMessageId The inline message's identifier.
   * @param text The new text of the message.
   */
  async editInlineMessageText(inlineMessageId: string, text: string, params?: EditMessageParams): Promise<void> {
    await this.#messageManager.editInlineMessageText(inlineMessageId, text, params);
  }

  /**
   * Edit a message's reply markup.
   *
   * @method ms
   * @param chatId The identifier of the chat that contains the messages.
   * @param messageId The message's identifier.
   * @returns The edited message.
   */
  async editMessageReplyMarkup(
    chatId: ID,
    messageId: number,
    params?: EditMessageReplyMarkupParams,
  ): Promise<Message> {
    return await this.#messageManager.editMessageReplyMarkup(chatId, messageId, params);
  }

  /**
   * Edit an inline message's reply markup.
   *
   * @method ms
   * @param inlineMessageId The inline message's identifier.
   */
  async editInlineMessageReplyMarkup(inlineMessageId: string, params?: EditMessageReplyMarkupParams) {
    await this.#messageManager.editInlineMessageReplyMarkup(inlineMessageId, params);
  }

  /**
   * Retrieve multiple messages.
   *
   * @method ms
   * @param chatId The identifier of the chat to retrieve the messages from.
   * @param messageIds The identifiers of the messages to retrieve.
   * @example ```ts
   * const message = await client.getMessages("@MTKruto", [210, 212]);
   * ```
   * @returns The retrieved messages.
   */
  async getMessages(chatId: ID, messageIds: number[]): Promise<Message[]> {
    return await this.#messageManager.getMessages(chatId, messageIds);
  }

  /**
   * Retrieve a single message.
   *
   * @method ms
   * @param chatId The identifier of the chat to retrieve the message from.
   * @param messageId The identifier of the message to retrieve.
   * @example ```ts
   * const message = await client.getMessage("@MTKruto", 212);
   * ```
   * @returns The retrieved message.
   */
  async getMessage(chatId: ID, messageId: number): Promise<Message | null> {
    return await this.#messageManager.getMessage(chatId, messageId);
  }

  /**
   * Download a file.
   *
   * @method fs
   * @param fileId The identifier of the file to download.
   * @example ```ts
   * for await (const chunk of client.download(fileId, { chunkSize: 256 * 1024 })) {
   *   await outFile.write(chunk);
   * }
   * ```
   * @returns A generator yielding the contents of the file.
   */
  async *download(fileId: string, params?: DownloadParams): AsyncGenerator<Uint8Array, void, unknown> {
    for await (const chunk of this.#fileManager.download(fileId, params)) {
      yield chunk;
    }
  }

  /**
   * Forward multiple messages.
   *
   * @method ms
   * @param from The identifier of the chat to forward the messages from.
   * @param to The identifier of the chat to forward the messages to.
   * @param messageIds The identifiers of the messages to forward.
   * @returns The forwarded messages.
   */
  async forwardMessages(from: ID, to: ID, messageIds: number[], params?: ForwardMessagesParams): Promise<Message[]> {
    return await this.#messageManager.forwardMessages(from, to, messageIds, params);
  }

  /**
   * Forward a single message.
   *
   * @method ms
   * @param from The identifier of the chat to forward the message from.
   * @param to The identifier of the chat to forward the message to.
   * @param messageId The identifier of the message to forward.
   * @returns The forwarded message.
   */
  async forwardMessage(from: ID, to: ID, messageId: number, params?: ForwardMessagesParams): Promise<Message> {
    return await this.forwardMessages(from, to, [messageId], params).then((v) => v[0]);
  }

  /**
   * Get information on the currently authorized user.
   *
   * @method ac
   */
  async getMe(): Promise<User> {
    const users = await this.api.users.getUsers({ id: [new types.InputUserSelf()] });
    if (users.length < 1) {
      UNREACHABLE();
    }
    const user = constructUser(users[0][as](types.User));
    this.#lastGetMe = user;
    return user;
  }

  /**
   * Answer a callback query. Bot-only.
   *
   * @method cq
   * @param id ID of the callback query to answer.
   */
  async answerCallbackQuery(id: string, params?: AnswerCallbackQueryParams): Promise<void> {
    await this.#callbackQueryManager.answerCallbackQuery(id, params);
  }

  /**
   * Send a poll.
   *
   * @method ms
   * @param chatId The chat to send the poll to.
   * @param question The poll's question.
   * @param options The poll's options.
   * @returns The sent poll.
   */
  async sendPoll(chatId: ID, question: string, options: [string, string, ...string[]], params?: SendPollParams): Promise<MessagePoll> {
    return await this.#messageManager.sendPoll(chatId, question, options, params);
  }

  /**
   * Send a chat action.
   *
   * @method ms
   * @param chatId The chat to send the chat action to.
   * @param action The chat action.
   * @param messageThreadId The thread to send the chat action to.
   */
  async sendChatAction(chatId: ID, action: ChatAction, params?: { messageThreadId?: number }): Promise<void> {
    await this.#messageManager.sendChatAction(chatId, action, params);
  }

  /**
   * Upload a file.
   *
   * @method fs
   * @param contents The contents of the file.
   * @returns The uploaded file.
   */
  async upload(contents: Uint8Array, params?: UploadParams) { // TODO: return type
    return await this.#fileManager.upload(contents, params);
  }

  /**
   * Set the bot's commands in the given scope and/or language. Bot-only.
   *
   * @method bs
   * @param commands The commands to set.
   */
  async setMyCommands(commands: BotCommand[], params?: SetMyCommandsParams): Promise<void> {
    await this.#botInfoManager.setMyCommands(commands, params);
  }

  /**
   * Get the bot's commands in the given scope and/or language. Bot-only.
   *
   * @method bs
   * @returns The current bot's commands in the specified language.
   */
  async getMyCommands(params?: GetMyCommandsParams): Promise<BotCommand[]> {
    return await this.#botInfoManager.getMyCommands(params);
  }

  /**
   * Answer an inline query. Bot-only.
   *
   * @method iq
   * @param id The ID of the inline query to answer.
   * @param results The results to answer with.
   */
  async answerInlineQuery(id: string, results: InlineQueryResult[], params?: AnswerInlineQueryParams): Promise<void> {
    await this.#inlineQueryManager.answerInlineQuery(id, results, params);
  }

  /**
   * Set the bot's description in the given language. Bot-only.
   *
   * @method bs
   */
  async setMyDescription(params?: { description?: string; languageCode?: string }): Promise<void> {
    await this.#botInfoManager.setMyDescription(params);
  }

  /**
   * Set the bot's name in the given language. Bot-only.
   *
   * @method bs
   */
  async setMyName(params?: { name?: string; languageCode?: string }): Promise<void> {
    await this.#botInfoManager.setMyName(params);
  }

  /**
   * Set the bot's short description in the given language. Bot-only.
   *
   * @method bs
   */
  async setMyShortDescription(params?: { shortDescription?: string; languageCode?: string }): Promise<void> {
    await this.#botInfoManager.setMyShortDescription(params);
  }

  /**
   * Get the bot's description in the given language. Bot-only.
   *
   * @method bs
   * @returns The current bot's description in the specified language.
   */
  async getMyDescription(params?: { languageCode?: string }): Promise<string> {
    return await this.#botInfoManager.getMyDescription(params);
  }

  /**
   * Get the bot's name in the given language. Bot-only.
   *
   * @method bs
   * @returns The current bot's name in the specified language.
   */
  async getMyName(params?: { languageCode?: string }): Promise<string> {
    return await this.#botInfoManager.getMyName(params);
  }

  /**
   * Get the bot's short description in the given language. Bot-only.
   *
   * @method bs
   * @returns The current bot's short description in the specified language.
   */
  async getMyShortDescription(params?: { languageCode?: string }): Promise<string> {
    return await this.#botInfoManager.getMyShortDescription(params);
  }

  /**
   * Delete multiple messages.
   *
   * @method ms
   * @param chatId The identifier of the chat that contains the messages.
   * @param messageIds The identifiers of the messages to delete.
   */
  async deleteMessages(chatId: ID, messageIds: number[], params?: DeleteMessagesParams): Promise<void> {
    await this.#messageManager.deleteMessages(chatId, messageIds, params);
  }

  /**
   * Delete a single message.
   *
   * @method ms
   * @param chatId The identifier of the chat that contains the message.
   * @param messageId The identifier of the message to delete.
   */
  async deleteMessage(chatId: ID, messageId: number, params?: DeleteMessageParams): Promise<void> {
    await this.#messageManager.deleteMessages(chatId, [messageId], params);
  }

  /**
   * Send a photo.
   *
   * @method ms
   * @param chatId The chat to send the photo to.
   * @param photo The photo to send.
   * @returns The sent photo.
   */
  async sendPhoto(chatId: ID, photo: FileSource, params?: SendPhotoParams): Promise<MessagePhoto> {
    return await this.#messageManager.sendPhoto(chatId, photo, params);
  }

  /**
   * Send a document.
   *
   * @method ms
   * @param chatId The chat to send the document to.
   * @param document The document to send.
   * @returns The sent document.
   */
  async sendDocument(chatId: ID, document: FileSource, params?: SendDocumentParams): Promise<MessageDocument> {
    return await this.#messageManager.sendDocument(chatId, document, params);
  }

  /**
   * Send a video.
   *
   * @method ms
   * @param chatId The chat to send the video to.
   * @param video The video to send.
   * @returns The sent video.
   */
  async sendVideo(chatId: ID, video: FileSource, params?: SendVideoParams): Promise<MessageVideo> {
    return await this.#messageManager.sendVideo(chatId, video, params);
  }

  /**
   * Send an animation.
   *
   * @method ms
   * @param chatId The chat to send the animation to.
   * @param animation The animation to send.
   * @returns The sent animation.
   */
  async sendAnimation(chatId: ID, animation: FileSource, params?: SendAnimationParams): Promise<MessageAnimation> {
    return await this.#messageManager.sendAnimation(chatId, animation, params);
  }

  /**
   * Send a voice message.
   *
   * @method ms
   * @param chatId The chat to send the voice message to.
   * @param voice The voice to send.
   * @returns The sent voice message.
   */
  async sendVoice(chatId: ID, voice: FileSource, params?: SendVoiceParams): Promise<MessageVoice> {
    return await this.#messageManager.sendVoice(chatId, voice, params);
  }

  /**
   * Send an audio file.
   *
   * @method ms
   * @param chatId The chat to send the audio file to.
   * @param audio The audio to send.
   * @returns The sent audio filr.
   */
  async sendAudio(chatId: ID, audio: FileSource, params?: SendAudioParams): Promise<MessageAudio> {
    return await this.#messageManager.sendAudio(chatId, audio, params);
  }

  /**
   * Send a video note.
   *
   * @method ms
   * @param chatId The chat to send the video note to.
   * @param videoNote The video note to send.
   * @returns The sent video note.
   */
  async sendVideoNote(chatId: ID, videoNote: FileSource, params?: SendVideoNoteParams): Promise<MessageVideoNote> {
    return await this.#messageManager.sendVideoNote(chatId, videoNote, params);
  }

  /**
   * Send a location.
   *
   * @method ms
   * @param chatId The chat to send the location to.
   * @param latitude The location's latitude.
   * @param longitude The location's longitude.
   * @returns The sent location.
   */
  async sendLocation(chatId: ID, latitude: number, longitude: number, params?: SendLocationParams): Promise<MessageLocation> {
    return await this.#messageManager.sendLocation(chatId, latitude, longitude, params);
  }

  /**
   * Send a contact.
   *
   * @method ms
   * @param chatId The chat to send the contact to.
   * @param firstName The contact's first name.
   * @param number The contact's phone number.
   * @returns The sent contact.
   */
  async sendContact(chatId: ID, firstName: string, number: string, params?: SendContactParams): Promise<MessageContact> {
    return await this.#messageManager.sendContact(chatId, firstName, number, params);
  }

  /**
   * Send a dice.
   *
   * @method ms
   * @param chatId The chat to send the dice to.
   * @returns The sent dice.
   */
  async sendDice(chatId: ID, params?: SendDiceParams): Promise<MessageDice> {
    return await this.#messageManager.sendDice(chatId, params);
  }

  /**
   * Send a venue.
   *
   * @method ms
   * @param chatId The chat to send the venue to.
   * @param latitude The latitude of the venue.
   * @param longitude The longitude of the venue.
   * @param title The title of the venue.
   * @param address The written address of the venue.
   * @returns The sent venue.
   */
  async sendVenue(chatId: ID, latitude: number, longitude: number, title: string, address: string, params?: SendVenueParams): Promise<MessageVenue> {
    return await this.#messageManager.sendVenue(chatId, latitude, longitude, title, address, params);
  }

  /**
   * Get network statistics. This might not always be available.
   *
   * @method mc
   */
  async getNetworkStatistics(): Promise<NetworkStatistics> {
    return await this.#networkStatisticsManager.getNetworkStatistics();
  }

  /**
   * Get chats from a chat list. User-only.
   *
   * @method ch
   */
  async getChats(params?: GetChatsParams): Promise<Chat[]> {
    return await this.#chatListManager.getChats(params?.from, params?.after, params?.limit);
  }

  /**
   * Get a chat.
   *
   * @method ch
   */
  async getChat(chatId: ID): Promise<Chat> {
    return await this.#chatListManager.getChat(chatId);
  }

  /**
   * Get chat history. User-only.
   *
   * @method ch
   * @param chatId The identifier of the chat to get its history.
   */
  async getHistory(chatId: ID, params?: GetHistoryParams): Promise<Message[]> {
    return await this.#messageManager.getHistory(chatId, params);
  }

  /**
   * Get custom emoji documents for download.
   *
   * @method fs
   * @param id Identifier of one or more of custom emojis.
   * @returns The custom emoji documents.
   */
  async getCustomEmojiDocuments(id: string | string[]): Promise<Document[]> {
    return await this.#fileManager.getCustomEmojiDocuments(id);
  }

  /**
   * Set a chat's available reactions.
   *
   * @method ch
   * @param chatId The identifier of the chat.
   * @param availableReactions The new available reactions.
   */
  async setAvailableReactions(chatId: ID, availableReactions: "none" | "all" | Reaction[]): Promise<void> {
    await this.#messageManager.setAvailableReactions(chatId, availableReactions);
  }

  /**
   * Change reactions made to a message.
   *
   * @method re
   * @param chatId The identifier of the chat which the message belongs to.
   * @param messageId The identifier of the message to add the reaction to.
   * @param reactions The new reactions.
   */
  async setReactions(chatId: number, messageId: number, reactions: Reaction[], params?: SetReactionsParams): Promise<void> {
    await this.#messageManager.setReactions(chatId, messageId, reactions, params);
  }

  /**
   * Make a reaction to a message.
   *
   * @method re
   * @param chatId The identifier of the chat which the message belongs to.
   * @param messageId The identifier of the message to add the reaction to.
   * @param reaction The reaction to add.
   */
  async addReaction(chatId: number, messageId: number, reaction: Reaction, params?: AddReactionParams): Promise<void> {
    await this.#messageManager.addReaction(chatId, messageId, reaction, params);
  }

  /**
   * Undo a reaction made to a message.
   *
   * @method re
   * @param chatId The identifier of the chat which the message belongs to.
   * @param messageId The identifier of the message which the reaction was made to.
   * @param reaction The reaction to remove.
   */
  async removeReaction(chatId: number, messageId: number, reaction: Reaction): Promise<void> {
    await this.#messageManager.removeReaction(chatId, messageId, reaction);
  }

  /**
   * Set a chat's photo.
   *
   * @method ch
   * @param chatId The identifier of the chat.
   * @param photo A photo to set as the chat's photo.
   */
  async setChatPhoto(chatId: number, photo: FileSource, params?: SetChatPhotoParams): Promise<void> {
    await this.#messageManager.setChatPhoto(chatId, photo, params);
  }

  /**
   * Delete a chat's photo.
   *
   * @method ch
   * @param chatId The identifier of the chat.
   */
  async deleteChatPhoto(chatId: number): Promise<void> {
    await this.#messageManager.deleteChatPhoto(chatId);
  }

  /**
   * Delete all messages sent by a specific member of a chat.
   *
   * @method ms
   * @param chatId The identifier of the chat. Must be a supergroup.
   * @param memberId The identifier of the member.
   */
  async deleteChatMemberMessages(chatId: ID, memberId: ID): Promise<void> {
    await this.#messageManager.deleteChatMemberMessages(chatId, memberId);
  }

  /**
   * Pin a message in a chat.
   *
   * @method ms
   * @param chatId The identifier of the chat that contains the message.
   * @param messageId The message's identifier.
   */
  async pinMessage(chatId: ID, messageId: number, params?: PinMessageParams): Promise<void> {
    await this.#messageManager.pinMessage(chatId, messageId, params);
  }

  /**
   * Unpin a pinned message.
   *
   * @method ms
   * @param chatId The identifier of the chat that contains the message.
   * @param messageId The message's identifier.
   */
  async unpinMessage(chatId: ID, messageId: number): Promise<void> {
    await this.#messageManager.unpinMessage(chatId, messageId);
  }

  /**
   * Unpin all pinned messages.
   *
   * @method ms
   * @param chatId The identifier of the chat.
   */
  async unpinMessages(chatId: ID): Promise<void> {
    await this.#messageManager.unpinMessages(chatId);
  }

  /**
   * Ban a member from a chat.
   *
   * @method ch
   * @param chatId The identifier of the chat.
   * @param memberId The identifier of the member.
   */
  async banChatMember(chatId: ID, memberId: ID, params?: BanChatMemberParams): Promise<void> {
    await this.#messageManager.banChatMember(chatId, memberId, params);
  }

  /**
   * Unban a member from a chat.
   *
   * @method ch
   * @param chatId The identifier of the chat. Must be a supergroup.
   * @param memberId The identifier of the member.
   */
  async unbanChatMember(chatId: ID, memberId: ID): Promise<void> {
    await this.#messageManager.unbanChatMember(chatId, memberId);
  }

  /**
   * Kick a member from a chat. Same as a banChatMember call followed by unbanChatMember.
   *
   * @method ch
   * @param chatId The identifier of the chat. Must be a supergroup.
   * @param memberId The identifier of the member.
   */
  async kickChatMember(chatId: ID, memberId: ID): Promise<void> {
    await this.#messageManager.banChatMember(chatId, memberId);
    await this.#messageManager.unbanChatMember(chatId, memberId);
  }

  /**
   * Set the rights of a chat member.
   *
   * @method ch
   * @param chatId The identifier of the chat. Must be a supergroup.
   * @param memberId The identifier of a member.
   */
  async setChatMemberRights(chatId: ID, memberId: ID, params?: SetChatMemberRightsParams): Promise<void> {
    await this.#messageManager.setChatMemberRights(chatId, memberId, params);
  }

  /**
   * Get the administrators of a chat.
   *
   * @method ch
   * @param chatId The identifier of the chat.
   * @returns The chat's administrators.
   */
  async getChatAdministrators(chatId: ID): Promise<ChatMember[]> {
    return await this.#messageManager.getChatAdministrators(chatId);
  }

  /**
   * Create a story. User-only.
   *
   * @method st
   * @param content The content of the story.
   * @returns The created story.
   */
  async createStory(chatId: ID, content: InputStoryContent, params?: CreateStoryParams): Promise<Story> {
    return await this.#storyManager.createStory(chatId, content, params);
  }

  /**
   * Retrieve multiple stories. User-only.
   *
   * @method st
   * @param chatId The identifier of the chat to retrieve the stories from.
   * @param storyIds The identifiers of the stories to retrieve.
   */
  async getStories(chatId: ID, storyIds: number[]): Promise<Story[]> {
    if (!storyIds.length) {
      return [];
    }
    return await this.#storyManager.getStories(chatId, storyIds);
  }

  /**
   * Retrieve a single story. User-only.
   *
   * @method st
   * @param chatId The identifier of the chat to retrieve the story from.
   * @param storyId The identifier of the story to retrieve.
   * @returns The retrieved story.
   */
  async getStory(chatId: ID, storyId: number): Promise<Story | null> {
    return await this.#storyManager.getStory(chatId, storyId);
  }

  /**
   * Delete multiple stories. User-only.
   *
   * @method st
   * @param chatId The identifier of the chat to delete the stories from.
   * @param storyIds The identifiers of the stories to delete.
   */
  async deleteStories(chatId: ID, storyIds: number[]): Promise<void> {
    await this.#storyManager.deleteStories(chatId, storyIds);
  }

  /**
   * Delete a single story. User-only.
   *
   * @method st
   * @param chatId The identifier of the chat to delete the story from.
   * @param storyId The identifier of the story to delete.
   */
  async deleteStory(chatId: ID, storyId: number): Promise<void> {
    await this.#storyManager.deleteStory(chatId, storyId);
  }

  /**
   * Add multiple stories to highlights. User-only.
   *
   * @method st
   * @param chatId The identifier of the chat that has the stories.
   * @param storyIds The identifiers of the stories to add to highlights.
   */
  async addStoriesToHighlights(chatId: ID, storyIds: number[]): Promise<void> {
    await this.#storyManager.addStoriesToHighlights(chatId, storyIds);
  }

  /**
   * Add a single story to highlights. User-only.
   *
   * @method st
   * @param chatId The identifier of the chat that has the story.
   * @param storyId The identifier of the story to add to highlights.
   */
  async addStoryToHighlights(chatId: ID, storyId: number): Promise<void> {
    await this.#storyManager.addStoryToHighlights(chatId, storyId);
  }

  /**
   * Remove multiple stories from highlights. User-only.
   *
   * @method st
   * @param chatId The identifier of the chat that has the stories.
   * @param storyIds The identifiers of the stories to remove from highlights.
   */
  async removeStoriesFromHighlights(chatId: ID, storyIds: number[]): Promise<void> {
    await this.#storyManager.removeStoriesFromHighlights(chatId, storyIds);
  }

  /**
   * Remove a single story from highlights. User-only.
   *
   * @method st
   * @param chatId The identifier of the chat that has the story.
   * @param storyId The identifier of the story to remove from highlights.
   */
  async removeStoryFromHighlights(chatId: ID, storyId: number): Promise<void> {
    await this.#storyManager.removeStoryFromHighlights(chatId, storyId);
  }

  /**
   * Enable join requests in a chat. User-only.
   *
   * @method ch
   * @param chatId The identifier of the chat. Must be a channel or a supergroup.
   */
  async enableJoinRequests(chatId: ID) {
    await this.#messageManager.enableJoinRequests(chatId);
  }

  /**
   * Disable join requests in a chat. User-only.
   *
   * @method ch
   * @param chatId The identifier of the chat. Must be a channel or a supergroup.
   */
  async disableJoinRequests(chatId: ID) {
    await this.#messageManager.disableJoinRequests(chatId);
  }

  /**
   * Show a username in the current account, a bot account, sa upergroup, or a channel's profile. User-only.
   *
   * @method ac
   * @param id `"me"`, a bot ID, a supergroup ID, or a channel ID.
   * @param username The username to show.
   */
  async showUsername(id: ID, username: string) {
    await this.#accountManager.showUsername(id, username);
  }

  /**
   * Hide a username from the current account, a bot account, a supergroup, or a channel's profile. User-only.
   *
   * @method ac
   * @param id `"me"`, a bot ID, a supergroup ID, or a channel ID.
   * @param username The username to hide.
   */
  async hideUsername(id: ID, username: string) {
    await this.#accountManager.hideUsername(id, username);
  }

  /**
   * Reorder the usernames of the current account, a bot account, a supergroup, or a channel's profile. User-only.
   *
   * @method ac
   * @param id `"me"`, a bot ID, a supergroup ID, or a channel ID.
   * @param order The new order to use.
   * @returns Whether the order was changed.
   */
  async reorderUsernames(id: ID, order: string[]): Promise<boolean> {
    return await this.#accountManager.reorderUsernames(id, order);
  }

  /**
   * Hide all usernames from the a supergroup or a channel's profile. User-only.
   *
   * @method ac
   * @param id A supergroup ID or a channel ID.
   */
  async hideUsernames(id: ID): Promise<boolean> {
    return await this.#accountManager.hideUsernames(id);
  }

  /**
   * Get inactive chats. User-only.
   *
   * @method ch
   * @retuns A list of inactive chats the current user is member of.
   */
  async getInactiveChats(): Promise<InactiveChat[]> {
    return await this.#accountManager.getInactiveChats();
  }

  /**
   * Search the messages of a chat.
   *
   * @method ms
   * @param chatId The identifier of the chat to search the messages in.
   * @param query The message search query.
   */
  async searchMessages(chatId: ID, query: string, params?: SearchMessagesParams): Promise<Message[]> {
    return await this.#messageManager.searchMessages(chatId, query, params);
  }

  /**
   * Set the number of boosts required to circument a chat's default restrictions.
   *
   * @method ch
   * @param chatId The identifier of the chat.
   * @param boosts The number of boosts required to circumvent its restrictions.
   */
  async setBoostsRequiredToCircumventRestrictions(chatId: ID, boosts: number): Promise<void> {
    await this.#messageManager.setBoostsRequiredToCircumventRestrictions(chatId, boosts);
  }

  /**
   * Create an invite link.
   *
   * @method ch
   * @param chatId The identifier of the chat to create the invite link for.
   * @returns The newly created invite link.
   */
  async createInviteLink(chatId: ID, params?: CreateInviteLinkParams): Promise<InviteLink> {
    return await this.#messageManager.createInviteLink(chatId, params);
  }

  /**
<<<<<<< HEAD
   * Get the invite links created for a chat. User-only.
   *
   * @method ch
   * @param chatId The identifier of the chat.
   * @returns The invite links created for the chat. This might be a subset of the results if they were less than `limit`. The parameters `afterDate` and `afterInviteLink` can be used for pagination.
   */
  async getCreatedInviteLinks(chatId: ID, params?: GetCreatedInviteLinksParams): Promise<InviteLink[]> {
    return await this.#messageManager.getCreatedInviteLinks(chatId, params);
=======
   * Join a chat. User-only.
   *
   * @method ch
   * @param chatId The identifier of the chat to join.
   */
  async joinChat(chatId: ID): Promise<void> {
    await this.#messageManager.joinChat(chatId);
  }

  /**
   * Leave a chat.
   *
   * @method ch
   * @param chatId The identifier of the chat to leave.
   */
  async leaveChat(chatId: ID): Promise<void> {
    await this.#messageManager.leaveChat(chatId);
  }

  /**
   * Block a user. User-only.
   *
   * @method mc
   * @param userId The identifier of the user to block.
   */
  async blockUser(userId: ID): Promise<void> {
    await this.#messageManager.blockUser(userId);
  }

  /**
   * Unblock a user. User-only.
   *
   * @method mc
   * @param userId The identifier of the user to unblock.
   */
  async unblockUser(userId: ID): Promise<void> {
    await this.#messageManager.unblockUser(userId);
>>>>>>> e1324d6d
  }
}<|MERGE_RESOLUTION|>--- conflicted
+++ resolved
@@ -155,17 +155,14 @@
   setBoostsRequiredToCircumventRestrictions: (boosts: number) => Promise<void>;
   /** Create an invite link for the chat which the message was received from. */
   createInviteLink: (params?: CreateInviteLinkParams) => Promise<InviteLink>;
-<<<<<<< HEAD
   /** Get the invite links that were created for the chat which the message was received from. */
   getCreatedInviteLinks: (params?: GetCreatedInviteLinksParams) => Promise<InviteLink[]>;
-=======
   /** Leave the chat which the message was received from. */
   leave: () => Promise<void>;
   /** Block the user who sent the message. User-only. */
   block: () => Promise<void>;
   /** Unblock the user who sent the message. */
   unblock: () => Promise<void>;
->>>>>>> e1324d6d
   toJSON: () => Update;
 }
 
@@ -762,11 +759,10 @@
         const { chatId } = mustGetMsg();
         return this.createInviteLink(chatId, params);
       },
-<<<<<<< HEAD
       getCreatedInviteLinks: (params) => {
         const { chatId } = mustGetMsg();
         return this.getCreatedInviteLinks(chatId, params);
-=======
+      },
       leave: () => {
         const { chatId } = mustGetMsg();
         return this.leaveChat(chatId);
@@ -776,7 +772,6 @@
       },
       unblock: () => {
         return this.unblockUser(mustGetUserId());
->>>>>>> e1324d6d
       },
     };
 
@@ -2562,7 +2557,6 @@
   }
 
   /**
-<<<<<<< HEAD
    * Get the invite links created for a chat. User-only.
    *
    * @method ch
@@ -2571,7 +2565,9 @@
    */
   async getCreatedInviteLinks(chatId: ID, params?: GetCreatedInviteLinksParams): Promise<InviteLink[]> {
     return await this.#messageManager.getCreatedInviteLinks(chatId, params);
-=======
+  }
+
+  /**
    * Join a chat. User-only.
    *
    * @method ch
@@ -2609,6 +2605,5 @@
    */
   async unblockUser(userId: ID): Promise<void> {
     await this.#messageManager.unblockUser(userId);
->>>>>>> e1324d6d
   }
 }
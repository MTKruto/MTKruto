import { crypto, debug, gunzip, Mutex } from "../0_deps.ts";
import { bigIntFromBuffer, drop, getRandomBigInt, getRandomId, MaybePromise, mustPrompt, mustPromptOneOf, Queue, sha1, UNREACHABLE } from "../1_utilities.ts";
import { as, functions, getChannelChatId, Message_, MessageContainer, peerToChatId, ReadObject, RPCResult, TLError, TLReader, types } from "../2_tl.ts";
import { Storage, StorageMemory } from "../3_storage.ts";
import { DC } from "../3_transport.ts";
import { BotCommand, BotCommandScope, botCommandScopeToTlObject, ChatAction, ChatID, constructCallbackQuery, constructInlineQuery, constructMessage, constructUser, FileID, FileType, InlineQueryResult, InlineQueryResultButton, inlineQueryResultToTlObject, Message, MessageEntity, messageEntityToTlObject, replyMarkupToTlObject, ThumbnailSource, UsernameResolver } from "../3_types.ts";
import { ACK_THRESHOLD, APP_VERSION, CHANNEL_DIFFERENCE_LIMIT_BOT, CHANNEL_DIFFERENCE_LIMIT_USER, DEVICE_MODEL, LANG_CODE, LANG_PACK, LAYER, MAX_CHANNEL_ID, MAX_CHAT_ID, PublicKeys, STICKER_SET_NAME_TTL, SYSTEM_LANG_CODE, SYSTEM_VERSION, USERNAME_TTL, ZERO_CHANNEL_ID } from "../4_constants.ts";
import { parseHtml } from "./0_html.ts";
import { decryptMessage, encryptMessage, getMessageId } from "./0_message.ts";
import { checkPassword } from "./0_password.ts";
import { isChannelPtsUpdate, isPtsUpdate, resolve, With } from "./0_utilities.ts";
import { ClientAbstract } from "./1_client_abstract.ts";
import { ClientPlain } from "./2_client_plain.ts";
import { AnswerCallbackQueryParams, AuthorizeUserParams, ClientParams, ConnectionState, EditMessageParams, FilterableUpdates, FilterUpdate, ForwardMessagesParams, Handler, ParseMode, SendMessagesParams, SendPollParams, skip, Update } from "./3_types.ts";

const d = debug("Client");
const dGap = debug("Client/recoverUpdateGap");
const dGapC = debug("Client/recoverChannelUpdateGap");
const dAuth = debug("Client/authorize");
const dRecv = debug("Client/receiveLoop");

export const getEntity = Symbol();
export const getStickerSetName = Symbol();
export const handleMigrationError = Symbol();
export const getMessageWithReply = Symbol();

export const restartAuth = Symbol();

export class Client extends ClientAbstract {
  private auth: { key: Uint8Array; id: bigint } | null = null;
  private sessionId = getRandomBigInt(8, true, false);
  private state = { salt: 0n, seqNo: 0 };
  private promises = new Map<bigint, { resolve: (obj: ReadObject) => void; reject: (err: ReadObject) => void }>();
  private toAcknowledge = new Set<bigint>();
  private updateState?: types.UpdatesState;

  public readonly parseMode: ParseMode;

  public readonly appVersion: string;
  public readonly deviceModel: string;
  public readonly langCode: string;
  public readonly langPack: string;
  public readonly systemLangCode: string;
  public readonly systemVersion: string;
  private readonly publicKeys?: PublicKeys;
  private readonly autoStart: boolean;

  /**
   * Constructs the client.
   *
   * @param storage The storage provider to use. Defaults to memory storage.
   * @param apiId App's API ID from [my.telegram.org](https://my.telegram.org/apps). Defaults to 0 (unset).
   * @param apiHash App's API hash from [my.telegram.org/apps](https://my.telegram.org/apps). Defaults to empty string (unset).
   */
  constructor(
    public readonly storage: Storage = new StorageMemory(),
    public readonly apiId: number | null = 0,
    public readonly apiHash: string | null = "",
    params?: ClientParams,
  ) {
    super(params);

    this.parseMode = params?.parseMode ?? null;

    this.appVersion = params?.appVersion ?? APP_VERSION;
    this.deviceModel = params?.deviceModel ?? DEVICE_MODEL;
    this.langCode = params?.langCode ?? LANG_CODE;
    this.langPack = params?.langPack ?? LANG_PACK;
    this.systemLangCode = params?.systemLangCode ?? SYSTEM_LANG_CODE;
    this.systemVersion = params?.systemVersion ?? SYSTEM_VERSION;
    this.publicKeys = params?.publicKeys;
    this.autoStart = params?.autoStart ?? true;
  }

  private propagateConnectionState(connectionState: ConnectionState) {
    return this.handle({ connectionState }, resolve);
  }

  private lastPropagatedConnectionState: ConnectionState | null = null;
  protected stateChangeHandler = ((connected: boolean) => {
    this.connectMutex.acquire().then(async (release) => {
      try {
        const connectionState = connected ? "ready" : "notConnected";
        if (this.connected == connected && this.lastPropagatedConnectionState != connectionState) {
          await this.propagateConnectionState(connectionState);
          this.lastPropagatedConnectionState = connectionState;
        }
      } finally {
        release();
      }
    });
  }).bind(this);

  private storageInited = false;

  /**
   * Sets the DC and resets the auth key stored in the session provider
   * if the stored DC was not the same as the `dc` parameter.
   *
   * @param dc The DC to change to.
   */
  async setDc(dc: DC) {
    if (!this.storageInited) {
      await this.storage.init();
      this.storageInited = true;
    }
    if (await this.storage.getDc() != dc) {
      await this.storage.setDc(dc);
      await this.storage.setAuthKey(null);
      await this.storage.getAuthKey();
    }
    super.setDc(dc);
  }

  private async setAuth(key: Uint8Array) {
    const hash = await sha1(key);
    const id = bigIntFromBuffer(hash.slice(-8), true, false);
    this.auth = { key, id };
  }

  private connectMutex = new Mutex();
  /**
   * Loads the session if `setDc` was not called, initializes and connnects
   * a `ClientPlain` to generate auth key if there was none, and connects the client.
   * Before establishing the connection, the session is saved.
   */
  async connect() {
    if (this.connected) {
      return;
    }
    const release = await this.connectMutex.acquire();
    try {
      if (!this.storageInited) {
        await this.storage.init();
        this.storageInited = true;
      }
      const authKey = await this.storage.getAuthKey();
      if (authKey == null) {
        const plain = new ClientPlain({ initialDc: this.initialDc, transportProvider: this.transportProvider, cdn: this.cdn, publicKeys: this.publicKeys });
        const dc = await this.storage.getDc();
        if (dc != null) {
          plain.setDc(dc);
        }
        await plain.connect();
        const { authKey, salt } = await plain.createAuthKey();
        await plain.disconnect();
        await this.storage.setAuthKey(authKey);
        await this.setAuth(authKey);
        this.state.salt = salt;
      } else {
        await this.setAuth(authKey);
      }
      const dc = await this.storage.getDc();
      if (dc != null) {
        await this.setDc(dc);
      }
      await super.connect();
      if (dc == null) {
        await this.storage.setDc(this.initialDc);
      }
      d("encrypted client connected");
      drop(this.receiveLoop());
      drop(this.pingLoop());
    } finally {
      release();
    }
  }

  private async assertUser(source: string) {
    if (await this.storage.getAccountType() != "user") {
      throw new Error(`${source}: not user a client`);
    }
  }

  private async assertBot(source: string) {
    if (await this.storage.getAccountType() != "bot") {
      throw new Error(`${source}: not a bot client`);
    }
  }

  private async fetchState(source: string) {
    const state = await this.invoke(new functions.UpdatesGetState());
    this.updateState = state;
    d("state fetched [%s]", source);
  }

  async [handleMigrationError](err: types.RPCError) {
    const match = err.errorMessage.match(/MIGRATE_(\d)$/);
    if (match) {
      let newDc = match[1];
      if (Math.abs(this.dcId) >= 10_000) {
        newDc += "-test";
      }
      await this.reconnect(newDc as DC);
      d("migrated to DC%s", newDc);
    } else {
      UNREACHABLE();
    }
  }

  private connectionInited = false;
  disconnect() {
    this.connectionInited = false;
    return super.disconnect();
  }
  private async initConnection() {
    if (!this.connectionInited) {
      await this.invoke(
        new functions.InitConnection({
          apiId: this.apiId!,
          appVersion: this.appVersion,
          deviceModel: this.deviceModel,
          langCode: this.langCode,
          langPack: this.langPack,
          query: new functions.InvokeWithLayer({
            layer: LAYER,
            query: new functions.HelpGetConfig(),
          }),
          systemLangCode: this.systemLangCode,
          systemVersion: this.systemVersion,
        }),
      );
      this.connectionInited = true;
      d("connection inited");
    }
  }

  private lastPropagatedAuthorizationState: boolean | null = null;
  private async propagateAuthorizationState(authorized: boolean) {
    if (this.lastPropagatedAuthorizationState != authorized) {
      await this.handle({ authorizationState: { authorized } }, resolve);
      this.lastPropagatedAuthorizationState = authorized;
    }
  }

  /**
   * Calls [initConnection](1) and authorizes the client with one of the following:
   *
   * - Bot token (`string`)
   * - Exported authorization (`types.AuthExportedAuthorization`)
   * - User authorization handlers (`AuthorizeUserParams`)
   *
   * if the current auth key doesn't throw AUTH_KEY_UNREGISTERED when calling [updates.getState](2).
   *
   * Notes:
   * 1. Requires the `apiId` and `apiHash` paramters to be passed when constructing the client.
   * 2. Reconnects the client to the appropriate DC in case of MIGRATE_X errors.
   * 3. The parameters passed to the [initConnection][1] call can be configured with the last parameter of the constructor.
   *
   * [1]: https://core.telegram.org/method/initConnection
   * [2]: https://core.telegram.org/method/updates.getState
   */
  async authorize(params?: string | types.AuthExportedAuthorization | AuthorizeUserParams) {
    if (!this.apiId) {
      throw new Error("apiId not set");
    }
    if (!this.apiHash) {
      throw new Error("apiHash not set");
    }

    if (typeof params === "undefined") {
      const loginType = mustPromptOneOf("Do you want to login as bot [b] or user [u]?", ["b", "u"] as const);
      if (loginType == "b") {
        params = mustPrompt("Bot token:");
      } else {
        params = { phone: () => mustPrompt("Phone number:"), code: () => mustPrompt("Verification code:"), password: () => mustPrompt("Password:") };
      }
    }

    dAuth("authorizing with %s", typeof params === "string" ? "bot token" : params instanceof types.AuthExportedAuthorization ? "exported authorization" : "AuthorizeUserParams");

    await this.initConnection();

    try {
      await this.fetchState("authorize");
      await this.propagateAuthorizationState(true);
      d("already authorized");
      return;
    } catch (err) {
      if (!(err instanceof types.RPCError) || err.errorMessage != "AUTH_KEY_UNREGISTERED") {
        throw err;
      }
    }

    if (typeof params === "string") {
      while (true) {
        try {
          await this.invoke(new functions.AuthImportBotAuthorization({ apiId: this.apiId, apiHash: this.apiHash, botAuthToken: params, flags: 0 }));
          await this.storage.setAccountType("bot");
          break;
        } catch (err) {
          if (err instanceof types.RPCError) {
            const match = err.errorMessage.match(/MIGRATE_(\d)$/);
            if (match) {
              await this[handleMigrationError](err);
              await this.initConnection();
              continue;
            } else {
              throw err;
            }
          } else {
            throw err;
          }
        }
      }
      dAuth("authorized as bot");
      await this.propagateAuthorizationState(true);
      await this.fetchState("authorize");
      return;
    }

    if (params instanceof types.AuthExportedAuthorization) {
      await this.invoke(new functions.AuthImportAuthorization({ id: params.id, bytes: params.bytes }));
      dAuth("authorization imported");
      return;
    }

    let phone: string;
    let sentCode: types.AuthSentCode;
    while (true) {
      try {
        phone = typeof params.phone === "string" ? params.phone : await params.phone();
        const sendCode = () =>
          this.invoke(
            new functions.AuthSendCode({
              phoneNumber: phone,
              apiId: this.apiId!,
              apiHash: this.apiHash!,
              settings: new types.CodeSettings(),
            }),
          ).then((v) => v[as](types.AuthSentCode));
        try {
          sentCode = await sendCode();
        } catch (err) {
          if (err instanceof types.RPCError) {
            const match = err.errorMessage.match(/MIGRATE_(\d)$/);
            if (match) {
              await this[handleMigrationError](err);
              await this.initConnection();
              sentCode = await sendCode();
            } else {
              throw err;
            }
          } else {
            throw err;
          }
        }
        break;
      } catch (err) {
        if (err instanceof types.RPCError && err.errorMessage == "PHONE_NUMBER_INVALID") {
          continue;
        } else {
          throw err;
        }
      }
    }
    dAuth("verification code sent");

    let err: unknown;
    while (true) {
      const code = typeof params.code === "string" ? params.code : await params.code();
      try {
        await this.invoke(
          new functions.AuthSignIn({
            phoneNumber: phone,
            phoneCode: code,
            phoneCodeHash: sentCode.phoneCodeHash,
          }),
        );
        await this.storage.setAccountType("user");
        dAuth("authorized as user");
        await this.propagateAuthorizationState(true);
        await this.fetchState("authorize");
        return;
      } catch (err_) {
        if (err_ instanceof types.RPCError && err_.errorMessage == "PHONE_CODE_INVALID") {
          continue;
        } else {
          err = err_;
          break;
        }
      }
    }

    if (!(err instanceof types.RPCError && err.errorMessage == "SESSION_PASSWORD_NEEDED")) {
      throw err;
    }

    while (true) {
      const ap = await this.invoke(new functions.AccountGetPassword());
      if (!(ap.currentAlgo instanceof types.PasswordKdfAlgoSHA256SHA256PBKDF2HMACSHA512iter100000SHA256ModPow)) {
        throw new Error(`Handling ${ap.currentAlgo?.constructor.name} not implemented`);
      }
      try {
        const password = typeof params.password === "string" ? params.password : await params.password(ap.hint ?? null);
        const input = await checkPassword(password, ap);

        await this.invoke(new functions.AuthCheckPassword({ password: input }));
        await this.storage.setAccountType("user");
        dAuth("authorized as user");
        await this.propagateAuthorizationState(true);
        await this.fetchState("authorize");
        break;
      } catch (err) {
        if (err instanceof types.RPCError && err.errorMessage == "PASSWORD_HASH_INVALID") {
          continue;
        } else {
          throw err;
        }
      }
    }
  }

  /**
   * Same as calling `.connect()` followed by `.authorize(params)`.
   */
  async start(params?: string | types.AuthExportedAuthorization | AuthorizeUserParams) {
    await this.connect();
    await this.initConnection();

    try {
      await this.fetchState("authorize");
      d("already authorized");
      await this.propagateAuthorizationState(true);
      return;
    } catch (err) {
      if (!(err instanceof types.RPCError) || err.errorMessage != "AUTH_KEY_UNREGISTERED") {
        throw err;
      }
    }

    await this.authorize(params);
  }

  private async receiveLoop() {
    if (!this.auth || !this.transport) {
      throw new Error("Not connected");
    }

    while (this.connected) {
      try {
        if (this.toAcknowledge.size >= ACK_THRESHOLD) {
          await this.send(new types.MsgsAck({ msgIds: [...this.toAcknowledge] }));
          this.toAcknowledge.clear();
        }

        const buffer = await this.transport.transport.receive();

        let decrypted;
        try {
          decrypted = await (decryptMessage(
            buffer,
            this.auth.key,
            this.auth.id,
            this.sessionId,
          ));
        } catch (err) {
          dRecv("failed to decrypt message: %o", err);
          drop(this.recoverUpdateGap("decryption"));
          continue;
        }
        const messages = decrypted instanceof MessageContainer ? decrypted.messages : [decrypted];

        for (const message of messages) {
          let body = message.body;
          if (body instanceof types.GZIPPacked) {
            body = new TLReader(gunzip(body.packedData)).readObject();
          }
          dRecv("received %s", body.constructor.name);
          if (body instanceof types._TypeUpdates || body instanceof types._TypeUpdate) {
            this.processUpdatesQueue.add(() => this.processUpdates(body as types.Updates | types.TypeUpdate));
          } else if (message.body instanceof RPCResult) {
            let result = message.body.result;
            if (result instanceof types.GZIPPacked) {
              result = new TLReader(gunzip(result.packedData)).readObject();
            }
            if (result instanceof types.RPCError) {
              dRecv("RPCResult: %d %s", result.errorCode, result.errorMessage);
            } else {
              dRecv("RPCResult: %s", result.constructor.name);
            }
            const messageId = message.body.messageId;
            const resolvePromise = () => {
              const promise = this.promises.get(messageId);
              if (promise) {
                if (result instanceof types.RPCError) {
                  promise.reject(result);
                } else {
                  promise.resolve(result);
                }
                this.promises.delete(messageId);
              }
            };
            if (result instanceof types._TypeUpdates || result instanceof types._TypeUpdate) {
              this.processUpdatesQueue.add(async () => {
                await this.processUpdates(result as types.TypeUpdates | types.TypeUpdate);
                resolvePromise();
              });
            } else {
              await this.processResult(result);
              resolvePromise();
            }
          } else if (message.body instanceof types.Pong) {
            const promise = this.promises.get(message.body.msgId);
            if (promise) {
              promise.resolve(message.body);
              this.promises.delete(message.body.msgId);
            }
          } else if (message.body instanceof types.BadServerSalt) {
            d("server salt reassigned");
            this.state.salt = message.body.newServerSalt;
            const promise = this.promises.get(message.body.badMsgId);
            if (promise) {
              promise.resolve(message.body);
              this.promises.delete(message.body.badMsgId);
            }
          }

          this.toAcknowledge.add(message.id);
        }
      } catch (err) {
        if (!this.connected) {
          break;
        } else if (err instanceof TLError) {
          dRecv("failed to deserialize: %o", err);
          drop(this.recoverUpdateGap("deserialize"));
        } else {
          throw err;
        }
      }
    }
  }

  private async pingLoop() {
    while (this.connected) {
      try {
        await this.invoke(new functions.Ping({ pingId: getRandomBigInt(8, true, false) }));
      } catch (err) {
        d("ping loop error: %o", err);
      }
      await new Promise((r) => setTimeout(r, 60 * 1_000));
    }
  }

  private autoStarted = false;
  private lastMsgId = 0n;
  /**
   * Invokes a function waiting and returning its reply if the second parameter is not `true`. Requires the client
   * to be connected.
   *
   * @param function_ The function to invoke.
   */
  async invoke<T extends (functions.Function<unknown> | types.Type) = functions.Function<unknown>>(function_: T): Promise<T extends functions.Function<unknown> ? T["__R"] : void>;
  async invoke<T extends (functions.Function<unknown> | types.Type) = functions.Function<unknown>>(function_: T, noWait: true): Promise<void>;
  async invoke<T extends (functions.Function<unknown> | types.Type) = functions.Function<unknown>>(function_: T, noWait?: boolean): Promise<T | void> {
    if (!this.auth || !this.transport) {
      if (this.autoStart && !this.autoStarted) {
        await this.start();
      } else {
        throw new Error("Not connected");
      }
    }
    if (!this.auth || !this.transport) {
      UNREACHABLE();
    }

    let seqNo = this.state.seqNo * 2;
    if (!(function_ instanceof functions.Ping) && !(function_ instanceof types.MsgsAck)) {
      seqNo++;
      this.state.seqNo++;
    }

    const messageId = this.lastMsgId = getMessageId(this.lastMsgId);
    const message = new Message_(messageId, seqNo, function_);
    await this.transport.transport.send(
      await encryptMessage(
        message,
        this.auth.key,
        this.auth.id,
        this.state.salt,
        this.sessionId,
      ),
    );
    d("invoked %s", function_.constructor.name);

    if (noWait) {
      return;
    }

    let result;

    try {
      result = await new Promise<ReadObject>((resolve, reject) => {
        this.promises.set(message.id, { resolve, reject });
      });
    } catch (err) {
      if (err instanceof types.RPCError && err.errorMessage == "AUTH_KEY_UNREGISTERED") {
        await this.propagateAuthorizationState(false);
      }
      throw err;
    }

    if (result instanceof types.BadServerSalt) {
      return await this.invoke(function_) as T;
    } else {
      return result as T;
    }
  }

  /**
   * Alias for `invoke` with its second parameter being `true`.
   */
  send<T extends (functions.Function<unknown> | types.Type) = functions.Function<unknown>>(function_: T) {
    return this.invoke(function_, true);
  }

  private async processChats(chats: types.TypeChat[]) {
    for (const chat of chats) {
      if (chat instanceof types.Channel && chat.accessHash) {
        await this.storage.setEntity(chat);
        await this.storage.setChannelAccessHash(chat.id, chat.accessHash);
        if (chat.username) {
          await this.storage.updateUsernames("channel", chat.id, [chat.username]);
        }
        if (chat.usernames) {
          await this.storage.updateUsernames("channel", chat.id, chat.usernames.map((v) => v.username));
        }
      } else if (chat instanceof types.Chat) {
        await this.storage.setEntity(chat);
      }
    }
  }

  private async processUsers(users: types.TypeUser[]) {
    for (const user of users) {
      if (user instanceof types.User && user.accessHash) {
        await this.storage.setEntity(user);
        await this.storage.setUserAccessHash(user.id, user.accessHash);
        if (user.username) {
          await this.storage.updateUsernames("user", user.id, [user.username]);
        }
        if (user.usernames) {
          await this.storage.updateUsernames("user", user.id, user.usernames.map((v) => v.username));
        }
      }
    }
  }

  private handleUpdateQueue = new Queue("handleUpdate");
  private processUpdatesQueue = new Queue("processUpdates");

  private async checkGap(pts: number, ptsCount: number, assertNoGap: boolean) {
    const localState = await this.getLocalState();
    if (localState.pts + ptsCount < pts) {
      if (assertNoGap) {
        UNREACHABLE();
      } else {
        await this.recoverUpdateGap("processUpdates");
      }
    }
  }
  private async checkChannelGap(channelId: bigint, pts: number, ptsCount: number, assertNoGap: boolean) {
    let localPts = await this.storage.getChannelPts(channelId);
    if (!localPts) {
      localPts = pts - ptsCount;
    }
    if (localPts + ptsCount < pts) {
      if (assertNoGap) {
        UNREACHABLE();
      } else {
        await this.recoverChannelUpdateGap(channelId, "processUpdates");
      }
    }
  }
  private async processUpdates(updates_: types.TypeUpdate | types.TypeUpdates, assertNoGap = false) {
    /// First, individual updates (Update[1]) and updateShort* are extracted from Updates.[2]
    ///
    /// If an updatesTooLong[3] was received, an update gap recovery is initiated and no further action will be taken.
    ///
    /// [1]: https://core.telegram.org/type/Update
    /// [2]: https://core.telegram.org/type/Updates
    /// [3]: https://core.telegram.org/constructor/updatesTooLong
    let updates: (types.TypeUpdate | types.UpdateShortMessage | types.UpdateShortChatMessage | types.UpdateShortSentMessage)[];
    if (updates_ instanceof types.UpdatesCombined || updates_ instanceof types.Updates) {
      updates = updates_.updates;
    } else if (updates_ instanceof types.UpdateShort) {
      updates = [updates_.update];
    } else if (
      updates_ instanceof types.UpdateShortMessage ||
      updates_ instanceof types.UpdateShortChatMessage ||
      updates_ instanceof types.UpdateShortSentMessage
    ) {
      updates = [updates_];
    } else if (updates_ instanceof types.UpdatesTooLong) {
      await this.recoverUpdateGap("updatesTooLong");
      return;
    } else if (updates_ instanceof types._TypeUpdate) {
      updates = [updates_];
    } else {
      UNREACHABLE();
    }

    /// Then, we go through each Update and updateShort*, and see if they are order-sensitive.
    /// If they were, we check the local state to see if it is OK to process them right away.
    ///
    /// If we there was a gap, a recovery process will be initiated and the processing will be postponed.
    let localState: types.UpdatesState | null = null;
    let originalPts: number | null = null;
    const channelPtsMap = new Map<bigint, number>();
    for (const update of updates) {
      if (isPtsUpdate(update)) {
        if (update.pts == 0) {
          continue;
        }
        await this.checkGap(update.pts, update.ptsCount, assertNoGap);
        localState ??= await this.getLocalState();
        originalPts ??= localState.pts;
        if (localState.pts + update.ptsCount > update.pts) {
          updates = updates.filter((v) => v != update);
        } else {
          localState.pts = update.pts;
        }
      } else if (isChannelPtsUpdate(update)) {
        if (update.pts == 0) {
          continue;
        }
        const ptsCount = "ptsCount" in update ? update.ptsCount : 1;
        const channelId = update instanceof types.UpdateNewChannelMessage || update instanceof types.UpdateEditChannelMessage ? (update.message as types.Message | types.MessageService).peerId[as](types.PeerChannel).channelId : update.channelId;
        await this.checkChannelGap(channelId, update.pts, ptsCount, assertNoGap);
        let currentPts: number | null | undefined = channelPtsMap.get(channelId);
        if (currentPts === undefined) {
          currentPts = await this.storage.getChannelPts(channelId);
        }
        currentPts ??= update.pts - ptsCount;
        if (currentPts + ptsCount > update.pts) {
          updates = updates.filter((v) => v != update);
        } else {
          channelPtsMap.set(channelId, update.pts);
        }
      }
    }
    if (!assertNoGap) {
      if (localState != null && originalPts != null && localState.pts != originalPts) {
        await this.storage.setState(localState);
      }
      for (const [channelId, pts] of channelPtsMap.entries()) {
        await this.storage.setChannelPts(channelId, pts);
      }
    }

    /// We process the updates when we are sure there is no gap.
    if (updates_ instanceof types.Updates || updates_ instanceof types.UpdatesCombined) {
      await this.processChats(updates_.chats);
      await this.processUsers(updates_.users);
      await this.setUpdateStateDate(updates_.date);
    } else if (updates_ instanceof types.UpdateShort) {
      await this.setUpdateStateDate(updates_.date);
    }

    const updatesToHandle = new Array<types.TypeUpdate>();
    for (const update of updates) {
      if (
        update instanceof types.UpdateShortMessage ||
        update instanceof types.UpdateShortChatMessage ||
        update instanceof types.UpdateShortSentMessage
      ) {
        await this.setUpdateStateDate(update.date);
      } else if (update instanceof types.UpdateChannelTooLong) {
        if (update.pts != undefined) {
          await this.storage.setChannelPts(update.channelId, update.pts);
        }
        await this.recoverChannelUpdateGap(update.channelId, "updateChannelTooLong");
      } else if (update instanceof types.UpdateUserName) {
        await this.storage.updateUsernames("user", update.userId, update.usernames.map((v) => v.username));
      } else if (update instanceof types.UpdatePtsChanged) {
        await this.fetchState("updatePtsChanged");
        if (this.updateState) {
          await this.storage.setState(this.updateState);
        } else {
          UNREACHABLE();
        }
      }
      /// If there were any Update, they will be passed to the update handling queue.
      if (update instanceof types._TypeUpdate) {
        updatesToHandle.push(update);
      }
    }

    this.handleUpdateQueue.add(async () => {
      for (const update of updatesToHandle) {
        await this.handleUpdate(update);
      }
    });
  }

  private async setUpdateStateDate(date: number) {
    const localState = await this.getLocalState();
    localState.date = date;
    await this.storage.setState(localState);
  }

  private async getLocalState() {
    let localState = await this.storage.getState();
    if (!localState) {
      if (this.updateState) {
        localState = this.updateState;
        await this.storage.setState(localState);
      } else {
        await this.fetchState("getLocalState");
        if (this.updateState) {
          localState = this.updateState;
          await this.storage.setState(localState);
        } else {
          UNREACHABLE();
        }
      }
    }
    return localState;
  }
  private async recoverUpdateGap(source: string) {
    dGap("recovering from update gap [%s]", source);

    await this.propagateConnectionState("updating");

    try {
      let state = await this.getLocalState();
      while (true) {
        const difference = await this.invoke(new functions.UpdatesGetDifference({ pts: state.pts, date: state.date, qts: state.qts ?? 0 }));
        if (difference instanceof types.UpdatesDifference || difference instanceof types.UpdatesDifferenceSlice) {
          await this.processChats(difference.chats);
          await this.processUsers(difference.users);
          for (const message of difference.newMessages) {
            await this.processUpdates(new types.UpdateNewMessage({ message, pts: 0, ptsCount: 0 }), true);
          }
          for (const update of difference.otherUpdates) {
            await this.processUpdates(update, true);
          }
          if (difference instanceof types.UpdatesDifference) {
            await this.storage.setState(difference.state);
            dGap("recovered from update gap");
            break;
          } else if (difference instanceof types.UpdatesDifferenceSlice) {
            state = difference.intermediateState;
          } else {
            UNREACHABLE();
          }
        } else if (difference instanceof types.UpdatesDifferenceTooLong) {
          // TODO: we actually do now
          // stored messages should be invalidated in case we store messages in the future
          state.pts = difference.pts;
          dGap("received differenceTooLong");
        } else if (difference instanceof types.UpdatesDifferenceEmpty) {
          await this.setUpdateStateDate(difference.date);
          dGap("there was no update gap");
          break;
        } else {
          UNREACHABLE();
        }
      }
    } finally {
      this.stateChangeHandler(this.connected);
    }
  }

  private async recoverChannelUpdateGap(channelId: bigint, source: string) {
    dGapC("recovering channel update gap [%o, %s]", channelId, source);
    const pts_ = await this.storage.getChannelPts(channelId);
    let pts = pts_ == null ? 1 : pts_;
    while (true) {
      const { accessHash } = await this.getInputPeer(ZERO_CHANNEL_ID + -Number(channelId)).then((v) => v[as](types.InputPeerChannel));
      const difference = await this.invoke(
        new functions.UpdatesGetChannelDifference({
          pts,
          channel: new types.InputChannel({ channelId, accessHash: accessHash }),
          filter: new types.ChannelMessagesFilterEmpty(),
          limit: await this.storage.getAccountType() == "user" ? CHANNEL_DIFFERENCE_LIMIT_USER : CHANNEL_DIFFERENCE_LIMIT_BOT,
        }),
      );
      if (difference instanceof types.UpdatesChannelDifference) {
        await this.processChats(difference.chats);
        await this.processUsers(difference.users);
        for (const message of difference.newMessages) {
          await this.processUpdates(new types.UpdateNewChannelMessage({ message, pts: 0, ptsCount: 0 }), true);
        }
        for (const update of difference.otherUpdates) {
          await this.processUpdates(update, true);
        }
        await this.storage.setChannelPts(channelId, difference.pts);
        dGapC("recovered from update gap [%o, %s]", channelId, source);
        break;
      } else if (difference instanceof types.UpdatesChannelDifferenceTooLong) {
        // invalidate messages
        dGapC("received channelDifferenceTooLong");
        await this.processChats(difference.chats);
        await this.processUsers(difference.users);
        for (const message of difference.messages) {
          await this.processUpdates(new types.UpdateNewChannelMessage({ message, pts: 0, ptsCount: 0 }), true);
        }
        const pts_ = difference.dialog[as](types.Dialog).pts;
        if (pts_ != undefined) {
          pts = pts_;
        } else {
          UNREACHABLE();
        }
        dGapC("processed channelDifferenceTooLong");
      } else if (difference instanceof types.UpdatesChannelDifferenceEmpty) {
        dGapC("there was no update gap");
        break;
      }
    }
  }

  private async getUserAccessHash(userId: bigint) {
    const users = await this.invoke(new functions.UsersGetUsers({ id: [new types.InputUser({ userId, accessHash: 0n })] }));
    return users[0][as](types.User).accessHash ?? 0n;
  }

  private async getChannelAccessHash(channelId: bigint) {
    const channels = await this.invoke(new functions.ChannelsGetChannels({ id: [new types.InputChannel({ channelId, accessHash: 0n })] }));
    return channels.chats[0][as](types.Channel).accessHash ?? 0n;
  }

  async getInputPeer(id: ChatID) {
    const inputPeer = await this.getInputPeerInner(id);
    if (inputPeer instanceof types.InputPeerUser || inputPeer instanceof types.InputPeerChannel && inputPeer.accessHash == 0n && await this.storage.getAccountType() == "bot") {
      if ("channelId" in inputPeer) {
        inputPeer.accessHash = await this.getChannelAccessHash(inputPeer.channelId);
      } else {
        inputPeer.accessHash = await this.getUserAccessHash(inputPeer.userId);
        await this.storage.setUserAccessHash(inputPeer.userId, inputPeer.accessHash);
      }
    }
    return inputPeer;
  }

  private async getInputPeerInner(id: ChatID) {
    if (typeof id === "string") {
      if (!id.startsWith("@")) {
        throw new Error("Expected username to start with @");
      } else {
        id = id.slice(1);
        if (!id) {
          throw new Error("Empty username");
        }
        let userId = 0n;
        let channelId = 0n;
        const maybeUsername = await this.storage.getUsername(id);
        if (maybeUsername != null && Date.now() - maybeUsername[2].getTime() < USERNAME_TTL) {
          const [type, id] = maybeUsername;
          if (type == "user") {
            userId = id;
          } else {
            channelId = id;
          }
        } else {
          const resolved = await this.invoke(new functions.ContactsResolveUsername({ username: id }));
          await this.processChats(resolved.chats);
          await this.processUsers(resolved.users);
          if (resolved.peer instanceof types.PeerUser) {
            userId = resolved.peer.userId;
          } else if (resolved.peer instanceof types.PeerChannel) {
            channelId = resolved.peer.channelId;
          } else {
            UNREACHABLE();
          }
        }
        if (userId) {
          const accessHash = await this.storage.getUserAccessHash(userId);
          return new types.InputPeerUser({ userId, accessHash: accessHash ?? 0n });
        } else if (channelId) {
          const accessHash = await this.storage.getChannelAccessHash(channelId);
          return new types.InputPeerChannel({ channelId, accessHash: accessHash ?? 0n });
        } else {
          UNREACHABLE();
        }
      }
    } else if (id > 0) {
      const id_ = BigInt(id);
      const accessHash = await this.storage.getUserAccessHash(id_);
      return new types.InputPeerUser({ userId: id_, accessHash: accessHash ?? 0n });
    } else if (-MAX_CHAT_ID <= id) {
      return new types.InputPeerChat({ chatId: BigInt(Math.abs(id)) });
    } else if (ZERO_CHANNEL_ID - MAX_CHANNEL_ID <= id && id != ZERO_CHANNEL_ID) {
      const id_ = BigInt(Math.abs(id - ZERO_CHANNEL_ID));
      const accessHash = await this.storage.getChannelAccessHash(id_);
      return new types.InputPeerChannel({ channelId: id_, accessHash: accessHash ?? 0n });
    } else {
      throw new Error("ID format unknown or not implemented");
    }
  }

  [getEntity](peer: types.PeerUser): Promise<types.User | null>;
  [getEntity](peer: types.PeerChat): Promise<types.Chat | null>;
  [getEntity](peer: types.PeerChannel): Promise<types.Channel | null>;
  [getEntity](peer: types.PeerUser | types.PeerChat | types.PeerChannel) {
    const type = peer instanceof types.PeerUser ? "user" : peer instanceof types.PeerChat ? "chat" : peer instanceof types.PeerChannel ? "channel" : UNREACHABLE();
    const id = peer instanceof types.PeerUser ? peer.userId : peer instanceof types.PeerChat ? peer.chatId : peer instanceof types.PeerChannel ? peer.channelId : UNREACHABLE();
    return this.storage.getEntity(type, id);
  }

  async processResult(result: ReadObject) {
    if (
      result instanceof types.MessagesDialogs ||
      result instanceof types.MessagesDialogsSlice ||
      result instanceof types.MessagesMessages ||
      result instanceof types.MessagesMessagesSlice ||
      result instanceof types.MessagesChannelMessages ||
      result instanceof types.MessagesChatFull ||
      result instanceof types.ContactsFound ||
      result instanceof types.AccountPrivacyRules ||
      result instanceof types.ContactsResolvedPeer ||
      result instanceof types.ChannelsChannelParticipants ||
      result instanceof types.ChannelsChannelParticipant ||
      result instanceof types.MessagesPeerDialogs ||
      result instanceof types.ContactsTopPeers ||
      result instanceof types.ChannelsAdminLogResults ||
      result instanceof types.HelpRecentMeURLs ||
      result instanceof types.MessagesInactiveChats ||
      result instanceof types.HelpPromoData ||
      result instanceof types.MessagesMessageViews ||
      result instanceof types.MessagesDiscussionMessage ||
      result instanceof types.PhoneGroupCall ||
      result instanceof types.PhoneGroupParticipants ||
      result instanceof types.PhoneJoinAsPeers ||
      result instanceof types.MessagesSponsoredMessages ||
      result instanceof types.MessagesSearchResultsCalendar ||
      result instanceof types.ChannelsSendAsPeers ||
      result instanceof types.UsersUserFull ||
      result instanceof types.MessagesPeerSettings ||
      result instanceof types.MessagesMessageReactionsList ||
      result instanceof types.MessagesForumTopics ||
      result instanceof types.AccountAutoSaveSettings ||
      result instanceof types.ChatlistsExportedInvites ||
      result instanceof types.ChatlistsChatlistInviteAlready ||
      result instanceof types.ChatlistsChatlistInvite ||
      result instanceof types.ChatlistsChatlistUpdates ||
      result instanceof types.MessagesChats ||
      result instanceof types.MessagesChatsSlice
    ) {
      await this.processChats(result.chats);
      if ("users" in result) {
        await this.processUsers(result.users);
      }
    }

    if (result instanceof types.MessagesMessages) {
      for (const message of result.messages) {
        if (message instanceof types.Message || message instanceof types.MessageService) {
          await this.storage.setMessage(peerToChatId(message.peerId), message.id, message);
        }
      }
    }
  }

  private async updatesToMessages(chatId: ChatID, updates: types.TypeUpdates) {
    const messages = new Array<Message>();

    if (updates instanceof types.Updates) {
      for (const update of updates.updates) {
        if (update instanceof types.UpdateNewMessage) {
          messages.push(await constructMessage(update.message, this[getEntity].bind(this), this.getMessage.bind(this), this[getStickerSetName].bind(this)));
        } else if (update instanceof types.UpdateNewChannelMessage) {
          messages.push(await constructMessage(update.message, this[getEntity].bind(this), this.getMessage.bind(this), this[getStickerSetName].bind(this)));
        }
      }
    } else if (updates instanceof types.UpdateShortSentMessage || updates instanceof types.UpdateShortSentMessage) {
      const message = await this.getMessage(chatId, updates.id);
      if (message != null) {
        messages.push(message);
      }
    }

    return messages;
  }

  private async resolveSendAs(params?: Pick<SendMessagesParams, "sendAs">) {
    const sendAs = params?.sendAs;
    if (sendAs !== undefined) {
      await this.assertUser("sendAs");
      return sendAs ? await this.getInputPeer(sendAs) : undefined;
    }
  }

  /**
   * Send a text message.
   *
   * @param chatId The chat to send the message to.
   * @param text The message's text.
   */
  async sendMessage(
    chatId: ChatID,
    text: string,
    params?: SendMessagesParams,
  ) {
    const [message, entities] = this.parseText(text, params);

    const replyMarkup = await this.constructReplyMarkup(params);

    const peer = await this.getInputPeer(chatId);
    const randomId = getRandomId();
    const noWebpage = params?.disableWebPagePreview ? true : undefined;
    const silent = params?.disableNotification ? true : undefined;
    const noforwards = params?.protectContent ? true : undefined;
    const replyToMsgId = params?.replyToMessageId;
    const topMsgId = params?.messageThreadId;
    const sendAs = await this.resolveSendAs(params);

    const result = await this.invoke(
      new functions.MessagesSendMessage({
        peer,
        randomId,
        message,
        noWebpage,
        silent,
        noforwards,
        replyTo: replyToMsgId !== undefined ? new types.InputReplyToMessage({ replyToMsgId, topMsgId }) : undefined,
        sendAs,
        entities,
        replyMarkup,
      }),
    );

    const message_ = await this.updatesToMessages(chatId, result).then((v) => v[0]);
    return Client.assertMsgHas(message_, "text");
  }

  private parseText(text: string, params?: { parseMode?: ParseMode; entities?: MessageEntity[] }) {
    const entities_ = params?.entities ?? [];
    const parseMode = params?.parseMode ?? this.parseMode;
    switch (parseMode) {
      case null:
        break;
      case "HTML": {
        const [newText, entitiesToPush] = parseHtml(text);
        text = newText;
        for (const entity of entitiesToPush) {
          entities_.push(entity);
        }
        break;
      }
      default:
        UNREACHABLE();
    }
    const entities = entities_?.length > 0 ? entities_.map((v) => messageEntityToTlObject(v)) : undefined;
    return [text, entities] as const;
  }

  /**
   * Edit a message's text.
   *
   * @param chatId The chat where the message is.
   * @param messageId The ID of the message.
   * @param text The new text of the message.
   */
  async editMessageText(
    chatId: ChatID,
    messageId: number,
    text: string,
    params?: EditMessageParams,
  ) { // TODO: return edited message?
    const [message, entities] = this.parseText(text, params);

    await this.invoke(
      new functions.MessagesEditMessage({
        id: messageId,
        peer: await this.getInputPeer(chatId),
        entities,
        message,
        noWebpage: params?.disableWebPagePreview ? true : undefined,
        replyMarkup: await this.constructReplyMarkup(params),
      }),
    );
  }

  private async getMessagesInner(chatId_: ChatID, messageIds: number[]) {
    const peer = await this.getInputPeer(chatId_);
    let messages_ = new Array<types.TypeMessage>();
    const chatId = peerToChatId(peer);
    let shouldFetch = false;
    for (const messageId of messageIds) {
      const message = await this.storage.getMessage(chatId, messageId);
      if (message == null) {
        messages_ = [];
        shouldFetch = true;
        break;
      } else {
        messages_.push(message);
      }
    }
    if (shouldFetch) {
      if (peer instanceof types.InputPeerChannel) {
        messages_ = await this.invoke(
          new functions.ChannelsGetMessages({
            channel: new types.InputChannel({ channelId: peer.channelId, accessHash: peer.accessHash }),
            id: messageIds.map((v) => new types.InputMessageID({ id: v })),
          }),
        ).then((v) => v[as](types.MessagesChannelMessages).messages);
      } else {
        messages_ = await this.invoke(
          new functions.MessagesGetMessages({
            id: messageIds.map((v) => new types.InputMessageID({ id: v })),
          }),
        ).then((v) => v[as](types.MessagesMessages).messages);
      }
    }
    const messages = new Array<{ message: Omit<Message, "replyToMessage">; isReplyToMessage: boolean }>();
    for (const message_ of messages_) {
      const message = await constructMessage(message_, this[getEntity].bind(this), null, this[getStickerSetName].bind(this));
      const isReplyToMessage = message_ instanceof types.Message && message_.replyTo instanceof types.MessageReplyHeader;
      messages.push({ message, isReplyToMessage });
    }
    return messages;
  }

  /**
   * Retrieve multiple messages.
   *
   * @param chatId The identifier of the chat to retrieve the messages from.
   * @param messageIds The identifiers of the messages to retrieve.
   */
  async getMessages(chatId_: ChatID, messageIds: number[]) {
    return await this.getMessagesInner(chatId_, messageIds).then((v) => v.map((v) => v.message));
  }

  async [getMessageWithReply](chatId: ChatID, messageId: number): Promise<Message | null> {
    const messages = await this.getMessagesInner(chatId, [messageId]);
    return messages[0]?.message ?? null;
  }

  /**
   * Retrieve a single message.
   *
   * @param chatId The identifier of the chat to retrieve the message from.
   * @param messageId The identifier of the message to retrieve.
   */
  async getMessage(chatId: ChatID, messageId: number): Promise<Omit<Message, "replyToMessage"> | null> {
    const messages = await this.getMessages(chatId, [messageId]);
    return messages[0] ?? null;
  }

  private async *downloadInner(location: types.TypeInputFileLocation, dcId?: number) {
    let client: Client | null = null;
    if (dcId != undefined && dcId != this.dcId) {
      const exportedAuth = await this.invoke(new functions.AuthExportAuthorization({ dcId }));
      client = new Client(new StorageMemory(), this.apiId, this.apiHash, {
        transportProvider: this.transportProvider,
        appVersion: this.appVersion,
        deviceModel: this.deviceModel,
        langCode: this.langCode,
        langPack: this.langPack,
        systemLangCode: this.systemLangCode,
        systemVersion: this.systemVersion,
        cdn: true,
      });
      let dc = String(dcId);
      if (this.dcId < 0) {
        dc += "-test";
      }
      await client.setDc(dc as DC);
      await client.connect();
      await client.authorize(exportedAuth);
    }

    const limit = 1024 * 1024;
    let offset = 0n;

    while (true) {
      const file = await (client ?? this).invoke(new functions.UploadGetFile({ location, offset, limit }));

      if (file instanceof types.UploadFile) {
        yield file.bytes;
        if (file.bytes.length < limit) {
          break;
        } else {
          offset += BigInt(file.bytes.length);
        }
      } else {
        UNREACHABLE();
      }
    }
  }

  /**
   * Download a file.
   *
   * @param fileId The identifier of the file to download.
   */
  async download(fileId: string) {
    const fileId_ = FileID.decode(fileId);
    switch (fileId_.fileType) {
      case FileType.ChatPhoto: {
        const big = fileId_.params.thumbnailSource == ThumbnailSource.ChatPhotoBig;
        const peer = await this.getInputPeer(fileId_.params.chatId!);
        const location = new types.InputPeerPhotoFileLocation({ big: big ? true : undefined, peer, photoId: fileId_.params.mediaId! });
        return this.downloadInner(location);
      }
      case FileType.Photo: {
        if (fileId_.params.mediaId == undefined || fileId_.params.accessHash == undefined || fileId_.params.fileReference == undefined || fileId_.params.thumbnailSize == undefined) {
          UNREACHABLE();
        }
        const location = new types.InputPhotoFileLocation({
          id: fileId_.params.mediaId,
          accessHash: fileId_.params.accessHash,
          fileReference: fileId_.params.fileReference,
          thumbSize: fileId_.params.thumbnailSize,
        });
        return this.downloadInner(location);
      }
      default:
        UNREACHABLE();
    }
  }

  async [getStickerSetName](inputStickerSet: types.InputStickerSetID, hash = 0) {
    const maybeStickerSetName = await this.storage.getStickerSetName(inputStickerSet.id, inputStickerSet.accessHash);
    if (maybeStickerSetName != null && Date.now() - maybeStickerSetName[1].getTime() < STICKER_SET_NAME_TTL) {
      return maybeStickerSetName[0];
    } else {
      const stickerSet = await this.invoke(new functions.MessagesGetStickerSet({ stickerset: inputStickerSet, hash }));
      const name = stickerSet[as](types.MessagesStickerSet).set.shortName;
      await this.storage.updateStickerSetName(inputStickerSet.id, inputStickerSet.accessHash, name);
      return name;
    }
  }

  /**
   * Forward multiple messages.
   *
   * @param from The identifier of the chat to forward the messages from.
   * @param to The identifier of the chat to forward the messages to.
   * @param messageIds The identifiers of the messages to forward.
   */
  async forwardMessages(from: ChatID, to: ChatID, messageIds: number[], params?: ForwardMessagesParams) {
    const result = await this.invoke(
      new functions.MessagesForwardMessages({
        fromPeer: await this.getInputPeer(from),
        toPeer: await this.getInputPeer(to),
        id: messageIds,
        randomId: messageIds.map(() => getRandomId()),
        silent: params?.disableNotification || undefined,
        topMsgId: params?.messageThreadId,
        noforwards: params?.disableNotification || undefined,
        sendAs: params?.sendAs ? await this.getInputPeer(params.sendAs) : undefined,
        dropAuthor: params?.dropSenderName || undefined,
        dropMediaCaptions: params?.dropCaption || undefined,
      }),
    );

    return await this.updatesToMessages(to, result);
  }

  /**
   * Forward a single message.
   *
   * @param from The identifier of the chat to forward the message from.
   * @param to The identifier of the chat to forward the message to.
   * @param messageId The identifier of the message to forward.
   */
  async forwardMessage(from: ChatID, to: ChatID, messageId: number, params?: ForwardMessagesParams) {
    return await this.forwardMessages(from, to, [messageId], params).then((v) => v[0]);
  }

  /**
   * Get information on the currently authorized user.
   */
  async getMe() {
    const users = await this.invoke(new functions.UsersGetUsers({ id: [new types.InputUserSelf()] }));
    if (users.length < 1) {
      UNREACHABLE();
    }
    return constructUser(users[0][as](types.User));
  }

  // TODO: log errors
  private async handleUpdate(update: types.TypeUpdate) {
    if (update instanceof types.UpdateNewMessage || update instanceof types.UpdateNewMessage || update instanceof types.UpdateNewChannelMessage || update instanceof types.UpdateNewChannelMessage) {
      if (update.message instanceof types.Message || update.message instanceof types.MessageService) {
        await this.storage.setMessage(peerToChatId(update.message.peerId), update.message.id, update.message);
      }
    }

    if (
      update instanceof types.UpdateNewMessage ||
      update instanceof types.UpdateNewChannelMessage ||
      update instanceof types.UpdateEditMessage ||
      update instanceof types.UpdateEditChannelMessage
    ) {
      const key = update instanceof types.UpdateNewMessage || update instanceof types.UpdateNewChannelMessage ? "message" : "editedMessage";
      const message = await constructMessage(
        update.message,
        this[getEntity].bind(this),
        this.getMessage.bind(this),
        this[getStickerSetName].bind(this),
      );
      await this.handle({ [key]: message }, resolve);
    }

    if (update instanceof types.UpdateDeleteMessages) {
      const deletedMessages = new Array<Message>();
      for (const messageId of update.messages) {
        const chatId = await this.storage.getMessageChat(messageId);
        if (chatId) {
          const message = await this.storage.getMessage(chatId, messageId);
          if (message != null) {
            deletedMessages.push(
              await constructMessage(
                message,
                this[getEntity].bind(this),
                this.getMessage.bind(this),
                this[getStickerSetName].bind(this),
              ),
            );
          }
          await this.storage.setMessage(chatId, messageId, null);
        }
      }
      if (deletedMessages.length > 0) {
        await this.handle({ deletedMessages: deletedMessages as [Message, ...Message[]] }, resolve);
      }
    } else if (update instanceof types.UpdateDeleteChannelMessages) {
      const chatId = getChannelChatId(update.channelId);
      const deletedMessages = new Array<Message>();
      for (const messageId of update.messages) {
        const message = await this.storage.getMessage(chatId, messageId);
        if (message) {
          deletedMessages.push(
            await constructMessage(
              message,
              this[getEntity].bind(this),
              this.getMessage.bind(this),
              this[getStickerSetName].bind(this),
            ),
          );
        }
        await this.storage.setMessage(chatId, messageId, null);
      }
      if (deletedMessages.length > 0) {
        await this.handle({ deletedMessages: deletedMessages as [Message, ...Message[]] }, resolve);
      }
    }

    if (update instanceof types.UpdateBotCallbackQuery || update instanceof types.UpdateInlineBotCallbackQuery) {
      await this.handle({ callbackQuery: await constructCallbackQuery(update, this[getEntity].bind(this), this[getMessageWithReply].bind(this)) }, resolve);
    } else if (update instanceof types.UpdateBotInlineQuery) {
      await this.handle({ inlineQuery: await constructInlineQuery(update, this[getEntity].bind(this)) }, resolve);
    }
  }

  /**
   * Answer a callback query. Bot-only.
   *
   * @param id ID of the callback query to answer.
   */
  async answerCallbackQuery(id: string, params?: AnswerCallbackQueryParams) {
    await this.assertBot("answerCallbackQuery");
    await this.invoke(
      new functions.MessagesSetBotCallbackAnswer({
        queryId: BigInt(id),
        cacheTime: params?.cacheTime ?? 0,
        message: params?.text,
        alert: params?.alert ? true : undefined,
      }),
    );
  }

  private usernameResolver: UsernameResolver = async (v) => {
    const inputPeer = await this.getInputPeer(v).then((v) => v[as](types.InputPeerUser));
    return new types.InputUser({ userId: inputPeer.userId, accessHash: inputPeer.accessHash });
  };

  private async constructReplyMarkup(params?: Pick<SendMessagesParams, "replyMarkup">) {
    if (params?.replyMarkup) {
      await this.assertBot("replyMarkup");
      return replyMarkupToTlObject(params.replyMarkup, this.usernameResolver.bind(this));
    }
  }

  private static assertMsgHas<K extends keyof Message>(message: Message, key: K): With<Message, K> {
    if (!(key in message) || message[key] === undefined) {
      UNREACHABLE();
    }
    return message as With<Message, K>;
  }

  /**
   * Send a poll.
   *
   * @param chatId The chat to send the poll to.
   * @param question The poll's question.
   * @param options The poll's options.
   */
  async sendPoll(chatId: ChatID, question: string, options: [string, string, ...string[]], params?: SendPollParams) {
    const peer = await this.getInputPeer(chatId);
    const randomId = getRandomId();
    const silent = params?.disableNotification ? true : undefined;
    const noforwards = params?.protectContent ? true : undefined;
    const replyToMsgId = params?.replyToMessageId;
    const topMsgId = params?.messageThreadId;
    const sendAs = params?.sendAs ? await this.getInputPeer(params.sendAs) : undefined; // TODO: check default sendAs
    const replyMarkup = await this.constructReplyMarkup(params);

    const explanation = params?.explanation;
    const parseResult = explanation !== undefined ? this.parseText(explanation, { parseMode: params?.explanationParseMode, entities: params?.explanationEntities }) : undefined;

    const solution = parseResult === undefined ? undefined : parseResult[0];
    const solutionEntities = parseResult === undefined ? undefined : parseResult[1];

    const answers = options.map((v, i) => new types.PollAnswer({ option: new Uint8Array([i]), text: v }));

    const poll = new types.Poll({
      id: getRandomId(),
      answers,
      question,
      closed: params?.isClosed ? true : undefined,
      closeDate: params?.closeDate ? Math.floor(params.closeDate.getTime() / 1000) : undefined,
      closePeriod: params?.openPeriod ? params.openPeriod : undefined,
      multipleChoice: params?.allowMultipleAnswers ? true : undefined,
      publicVoters: params?.isAnonymous === false ? true : undefined,
      quiz: params?.type == "quiz" ? true : undefined,
    });

    const media = new types.InputMediaPoll({
      poll,
      correctAnswers: params?.correctOptionIndex ? [new Uint8Array([params.correctOptionIndex])] : undefined,
      solution,
      solutionEntities,
    });

    const result = await this.invoke(
      new functions.MessagesSendMedia({
        peer,
        randomId,
        silent,
        noforwards,
        replyMarkup,
        replyTo: replyToMsgId !== undefined ? new types.InputReplyToMessage({ replyToMsgId, topMsgId }) : undefined,
        sendAs,
        media,
        message: "",
      }),
    );

    const message = await this.updatesToMessages(chatId, result).then((v) => v[0]);
    return Client.assertMsgHas(message, "poll");
  }

  /**
   * Send a chat action.
   *
   * @param chatId The chat to send the chat action to.
   * @param action The chat action.
   * @param messageThreadId The thread to send the chat action to.
   */
  async sendChatAction(chatId: ChatID, action_: ChatAction, messageThreadId?: number) {
    let action: types.TypeSendMessageAction;
    switch (action_) {
      case "type":
        action = new types.SendMessageTypingAction();
        break;
      case "uploadPhoto":
        action = new types.SendMessageUploadPhotoAction({ progress: 0 });
        break;
      case "recordVideo":
        action = new types.SendMessageRecordVideoAction();
        break;
      case "uploadVideo":
        action = new types.SendMessageRecordVideoAction();
        break;
      case "recordVoice":
        action = new types.SendMessageRecordAudioAction();
        break;
      case "uploadAudio":
        action = new types.SendMessageUploadAudioAction({ progress: 0 });
        break;
      case "uploadDocument":
        action = new types.SendMessageUploadDocumentAction({ progress: 0 });
        break;
      case "chooseSticker":
        action = new types.SendMessageChooseStickerAction();
        break;
      case "findLocation":
        action = new types.SendMessageGeoLocationAction();
        break;
      case "recordVideoNote":
        action = new types.SendMessageRecordRoundAction();
        break;
      case "uploadVideoNote":
        action = new types.SendMessageUploadRoundAction({ progress: 0 });
        break;
      default:
        throw new Error("Invalid chat action: " + action_);
    }
    await this.invoke(new functions.MessagesSetTyping({ peer: await this.getInputPeer(chatId), action, topMsgId: messageThreadId }));
  }

<<<<<<< HEAD
  async uploadFile(contents: Uint8Array) {
    const client = new Client(this.storage, this.apiId, this.apiHash, {
      transportProvider: this.transportProvider,
      appVersion: this.appVersion,
      deviceModel: this.deviceModel,
      langCode: this.langCode,
      langPack: this.langPack,
      systemLangCode: this.systemLangCode,
      systemVersion: this.systemVersion,
      cdn: true,
    });
    await client.connect();
    const chunkSize = 512 * 1024; // 512 KB
    const isBig = contents.length > 1048576; // 10 MB
    const fileId = getRandomId();
    let part = 0;
    const md5sum = await crypto.subtle.digest("MD5", contents).then((v) =>
      [...new Uint8Array(v)]
        .map((b) => b.toString(16).padStart(2, "0"))
        .join("")
    );
    if (!isBig) {
      for (; part < contents.length / chunkSize; part++) {
        const bytes = contents.slice(0, chunkSize);
        contents = contents.slice(chunkSize);
        await this.invoke(new functions.UploadSaveFilePart({ fileId, bytes, filePart: part }));
      }
    } else {
      for (; part < contents.length / chunkSize; part++) {
        const bytes = contents.slice(0, chunkSize);
        contents = contents.slice(chunkSize);
        await this.invoke(new functions.UploadSaveBigFilePart({ fileId, filePart: part, fileTotalParts: contents.length / chunkSize, bytes }));
      }
    }
    return new types.InputFile({ id: fileId, name: "test", parts: part, md5Checksum: md5sum });
=======
  async setMyCommands(commands: BotCommand[], params?: { languageCode?: string; scope?: BotCommandScope }) {
    await this.invoke(
      new functions.BotsSetBotCommands({
        commands: commands.map((v) => new types.BotCommand(v)),
        langCode: params?.languageCode ?? "",
        scope: await botCommandScopeToTlObject(params?.scope ?? { type: "default" }, this.getInputPeer.bind(this)), // TODO: use params.scope
      }),
    );
  }

  async getMyCommands(params?: { languageCode?: string; scope?: BotCommandScope }): Promise<BotCommand[]> {
    const commands_ = await this.invoke(
      new functions.BotsGetBotCommands({
        langCode: params?.languageCode ?? "",
        scope: await botCommandScopeToTlObject(params?.scope ?? { type: "default" }, this.getInputPeer.bind(this)), // TODO: use params.scope
      }),
    );
    return commands_.map((v) => ({ command: v.command, description: v.description }));
  }

  async answerInlineQuery(id: string, results: InlineQueryResult[], params?: { cacheTime?: number; isPersonal?: boolean; nextOffset?: string; isGallery?: boolean; button: InlineQueryResultButton }) {
    await this.invoke(
      new functions.MessagesSetInlineBotResults({
        queryId: BigInt(id),
        results: await Promise.all(results.map((v) => inlineQueryResultToTlObject(v, this.parseText.bind(this), this.usernameResolver.bind(this)))),
        cacheTime: params?.cacheTime ?? 300,
        private: params?.isPersonal ? true : undefined,
        switchWebview: params?.button && params.button.webApp ? new types.InlineBotWebView({ text: params.button.text, url: params.button.webApp.url }) : undefined,
        switchPm: params?.button && params.button.startParameter ? new types.InlineBotSwitchPM({ text: params.button.text, startParam: params.button.startParameter }) : undefined,
        gallery: params?.isGallery ? true : undefined,
        nextOffset: params?.nextOffset,
      }),
    );
>>>>>>> 8c5bb08b
  }

  private handle = skip;

  use(handler: Handler) {
    const handle = this.handle;
    this.handle = async (upd, next) => {
      let called = false;
      await handle(upd, async () => {
        if (called) return;
        called = true;
        await handler(upd, next);
      });
    };
  }

  branch(predicate: (upd: Update) => MaybePromise<boolean>, trueHandler: Handler, falseHandler: Handler) {
    this.use(async (upd, next) => {
      if (await predicate(upd)) {
        await trueHandler(upd, next);
      } else {
        await falseHandler(upd, next);
      }
    });
  }

  filter<D extends Update>(
    predicate: (update: Update) => update is D,
    handler: Handler<D>,
  ): void;
  filter(
    predicate: (update: Update) => MaybePromise<boolean>,
    handler: Handler,
  ): void;
  filter(
    predicate: (update: Update) => MaybePromise<boolean>,
    handler: Handler,
  ) {
    this.branch(predicate, handler, skip);
  }

  on<T extends keyof Update, F extends keyof NonNullable<Update[T]>>(
    filter: T extends FilterableUpdates ? T | [T, F, ...F[]] : T,
    handler: Handler<FilterUpdate<Update, T, F>>,
  ) {
    const type = typeof filter === "string" ? filter : filter[0];
    const keys = Array.isArray(filter) ? filter.slice(1) : [];
    this.filter((update): update is FilterUpdate<Update, T, F> => {
      if (type in update) {
        if (keys.length > 0) {
          for (const key of keys) {
            // deno-lint-ignore ban-ts-comment
            // @ts-ignore
            if (!(key in update[type])) {
              return false;
            }
          }
        }
        return true;
      } else {
        return false;
      }
    }, handler);
  }
}<|MERGE_RESOLUTION|>--- conflicted
+++ resolved
@@ -1593,7 +1593,6 @@
     await this.invoke(new functions.MessagesSetTyping({ peer: await this.getInputPeer(chatId), action, topMsgId: messageThreadId }));
   }
 
-<<<<<<< HEAD
   async uploadFile(contents: Uint8Array) {
     const client = new Client(this.storage, this.apiId, this.apiHash, {
       transportProvider: this.transportProvider,
@@ -1629,7 +1628,8 @@
       }
     }
     return new types.InputFile({ id: fileId, name: "test", parts: part, md5Checksum: md5sum });
-=======
+  }
+
   async setMyCommands(commands: BotCommand[], params?: { languageCode?: string; scope?: BotCommandScope }) {
     await this.invoke(
       new functions.BotsSetBotCommands({
@@ -1663,7 +1663,6 @@
         nextOffset: params?.nextOffset,
       }),
     );
->>>>>>> 8c5bb08b
   }
 
   private handle = skip;

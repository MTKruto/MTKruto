--- conflicted
+++ resolved
@@ -42,13 +42,10 @@
   reply: (text: string, params?: ReplyParams) => Promise<With<Message, "text">>;
   /** Reply the received message with a poll. */
   replyPoll: (question: string, options: [string, string, ...string[]], params?: SendPollParams) => Promise<With<Message, "poll">>;
-<<<<<<< HEAD
   /** Delete the received message. */
   delete: () => Promise<void>
-=======
   /** Forward the received message. */
   forward: (to: ChatID, params?: ForwardMessagesParams) => Promise<this["msg"]>;
->>>>>>> c72240de
   /** Send a chat action to the chat which the message was received from. */
   sendChatAction: (action: ChatAction, params?: { messageThreadId?: number }) => Promise<void>;
   /** Edit a message in the chat which the message was received from. */
@@ -189,15 +186,13 @@
         const effectiveMessage = mustGetMsg();
         return this.sendPoll(effectiveMessage.chat.id, question, options, params);
       },
-<<<<<<< HEAD
       delete: () => {
         const effectiveMessage = mustGetMsg();
         return this.deleteMessage(effectiveMessage.chat.id, effectiveMessage.id)
-=======
+      },
       forward: (to, params) => {
         const effectiveMessage = mustGetMsg();
         return this.forwardMessage(effectiveMessage.chat.id, to, effectiveMessage.id, params);
->>>>>>> c72240de
       },
       answerCallbackQuery: (params) => {
         const { callbackQuery } = update;

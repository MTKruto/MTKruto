--- conflicted
+++ resolved
@@ -3096,7 +3096,6 @@
   }
 
   /**
-<<<<<<< HEAD
    * Change the title of a chat.
    *
    * @method ch
@@ -3116,7 +3115,9 @@
    */
   async setChatDescription(chatId: ID, description: string): Promise<void> {
     await this.#chatManager.setChatDescription(chatId, description);
-=======
+  }
+
+  /**
    * Hide or show the member list of a group to non-admins. User-only.
    *
    * @method ch
@@ -3158,7 +3159,6 @@
    */
   async setSignaturesEnabled(chatId: ID, enabled: boolean, params?: SetSignaturesEnabledParams): Promise<void> {
     await this.#chatManager.setSignaturesEnabled(chatId, enabled, params);
->>>>>>> 8da3ea24
   }
 
   //

--- conflicted
+++ resolved
@@ -588,12 +588,8 @@
       unreachable();
     };
     const chat_ = "messageReactions" in update ? update.messageReactions.chat : "messageReactionCount" in update ? update.messageReactionCount.chat : "chatMember" in update ? update.chatMember.chat : "myChatMember" in update ? update.myChatMember.chat : "joinRequest" in update ? update.joinRequest.chat : "story" in update ? update.story.chat : undefined;
-    const chat = chat_ ?? msg?.chat;
-<<<<<<< HEAD
-    const from = "callbackQuery" in update ? update.callbackQuery.from : "inlineQuery" in update ? update.inlineQuery.from : "chatMember" in update ? update.chatMember.from : "messageReactions" in update ? update.messageReactions.user : "preCheckoutQuery" in update ? update.preCheckoutQuery.from : "joinRequest" in update ? update.joinRequest.from : "businessConnection" in update ? update.businessConnection.user : "pollAnswer" in update ? update.pollAnswer.from : msg?.from ? msg.from : undefined;
-=======
-    const from = "callbackQuery" in update ? update.callbackQuery.from : "inlineQuery" in update ? update.inlineQuery.from : "chatMember" in update ? update.chatMember.from : "myChatMember" in update ? update.myChatMember.from : "messageReactions" in update ? update.messageReactions.user : "preCheckoutQuery" in update ? update.preCheckoutQuery.from : "joinRequest" in update ? update.joinRequest.from : "businessConnection" in update ? update.businessConnection.user : msg?.from ? msg.from : undefined;
->>>>>>> fd4e34fe
+    const chat = chat_ ?? msg?.chat; 
+    const from = "callbackQuery" in update ? update.callbackQuery.from : "inlineQuery" in update ? update.inlineQuery.from : "chatMember" in update ? update.chatMember.from : "myChatMember" in update ? update.myChatMember.from : "messageReactions" in update ? update.messageReactions.user : "preCheckoutQuery" in update ? update.preCheckoutQuery.from : "joinRequest" in update ? update.joinRequest.from : "businessConnection" in update ? update.businessConnection.user : "pollAnswer" in update ? update.pollAnswer.from : msg?.from ? msg.from : undefined;
     const getReplyTo = (quote: boolean | undefined, chatId: number, messageId: number): ReplyTo | undefined => {
       if ("story" in update) {
         return { chatId: update.story.chat.id, storyId: update.story.id };

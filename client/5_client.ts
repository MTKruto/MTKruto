--- conflicted
+++ resolved
@@ -1806,13 +1806,8 @@
 
     return () =>
       Promise.resolve().then(async () => {
-<<<<<<< HEAD
-        const updates = new Array<Update>();
+        const updates: Array<Update> = [{ update }];
         for (const maybePromise of maybePromises) {
-=======
-        const updates: Array<Update> = [{ update }];
-        for (const promise of promises) {
->>>>>>> 91041ec7
           try {
             const value = maybePromise();
             const update = value instanceof Promise ? await value : value;

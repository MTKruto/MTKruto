/**
 * MTKruto - Cross-runtime JavaScript library for building Telegram clients
 * Copyright (C) 2023-2024 Roj <https://roj.im/>
 *
 * This file is part of MTKruto.
 *
 * This program is free software: you can redistribute it and/or modify
 * it under the terms of the GNU Lesser General Public License as published by
 * the Free Software Foundation, either version 3 of the License, or
 * (at your option) any later version.
 *
 * This program is distributed in the hope that it will be useful,
 * but WITHOUT ANY WARRANTY; without even the implied warranty of
 * MERCHANTABILITY or FITNESS FOR A PARTICULAR PURPOSE.  See the
 * GNU Lesser General Public License for more details.
 *
 * You should have received a copy of the GNU Lesser General Public License
 * along with this program.  If not, see <https://www.gnu.org/licenses/>.
 */

import { unreachable } from "../0_deps.ts";
import { AccessError, ConnectionError, InputError } from "../0_errors.ts";
import { cleanObject, drop, getLogger, getRandomId, Logger, MaybePromise, minute, mustPrompt, mustPromptOneOf, Mutex, second, ZERO_CHANNEL_ID } from "../1_utilities.ts";
import { Storage, StorageMemory } from "../2_storage.ts";
import { Api, as, chatIdToPeerId, getChatIdPeerType, is, peerToChatId } from "../2_tl.ts";
import { DC } from "../3_transport.ts";
import { BotCommand, BusinessConnection, CallbackQueryAnswer, CallbackQueryQuestion, Chat, ChatAction, ChatListItem, ChatMember, ChatP, ConnectionState, constructUser, FailedInvitation, FileSource, ID, InactiveChat, InlineQueryAnswer, InlineQueryResult, InputMedia, InputStoryContent, InviteLink, LiveStreamChannel, Message, MessageAnimation, MessageAudio, MessageContact, MessageDice, MessageDocument, MessageInvoice, MessageLocation, MessagePhoto, MessagePoll, MessageSticker, MessageText, MessageVenue, MessageVideo, MessageVideoNote, MessageVoice, NetworkStatistics, ParseMode, Poll, PriceTag, Reaction, Sticker, Story, Update, User, VideoChat, VideoChatActive, VideoChatScheduled } from "../3_types.ts";
import { APP_VERSION, DEVICE_MODEL, LANG_CODE, LANG_PACK, LAYER, MAX_CHANNEL_ID, MAX_CHAT_ID, PublicKeys, SYSTEM_LANG_CODE, SYSTEM_VERSION, USERNAME_TTL } from "../4_constants.ts";
import { AuthKeyUnregistered, ConnectionNotInited, FloodWait, Migrate, PasswordHashInvalid, PhoneNumberInvalid, SessionPasswordNeeded } from "../4_errors.ts";
import { PhoneCodeInvalid } from "../4_errors.ts";
import { AddChatMemberParams, AddReactionParams, AnswerCallbackQueryParams, AnswerInlineQueryParams, AnswerPreCheckoutQueryParams, ApproveJoinRequestsParams, BanChatMemberParams, CreateInviteLinkParams, CreateStoryParams, DeclineJoinRequestsParams, DeleteMessageParams, DeleteMessagesParams, DownloadLiveStreamChunkParams, DownloadParams, EditMessageLiveLocationParams, EditMessageMediaParams, EditMessageParams, EditMessageReplyMarkupParams, ForwardMessagesParams, GetChatsParams, GetCreatedInviteLinksParams, GetHistoryParams, GetMyCommandsParams, JoinVideoChatParams, PinMessageParams, ReplyParams, ScheduleVideoChatParams, SearchMessagesParams, SendAnimationParams, SendAudioParams, SendContactParams, SendDiceParams, SendDocumentParams, SendInlineQueryParams, SendInvoiceParams, SendLocationParams, SendMediaGroupParams, SendMessageParams, SendPhotoParams, SendPollParams, SendStickerParams, SendVenueParams, SendVideoNoteParams, SendVideoParams, SendVoiceParams, SetChatMemberRightsParams, SetChatPhotoParams, SetMyCommandsParams, SetReactionsParams, SignInParams, StartVideoChatParams, StopPollParams } from "./0_params.ts";
import { checkPassword } from "./0_password.ts";
import { StorageOperations } from "./0_storage_operations.ts";
import { getUsername, isMtprotoFunction, resolve } from "./0_utilities.ts";
import { ClientEncrypted } from "./1_client_encrypted.ts";
import { ClientPlain, ClientPlainParams } from "./1_client_plain.ts";
import { Composer as Composer_, NextFunction } from "./1_composer.ts";
import { Invoke } from "./1_types.ts";
import { AccountManager } from "./2_account_manager.ts";
import { BotInfoManager } from "./2_bot_info_manager.ts";
import { BusinessConnectionManager } from "./2_business_connection_manager.ts";
import { FileManager } from "./2_file_manager.ts";
import { NetworkStatisticsManager } from "./2_network_statistics_manager.ts";
import { PaymentManager } from "./2_payment_manager.ts";
import { ReactionManager } from "./2_reaction_manager.ts";
import { UpdateManager } from "./2_update_manager.ts";
import { MessageManager } from "./3_message_manager.ts";
import { VideoChatManager } from "./3_video_chat_manager.ts";
import { CallbackQueryManager } from "./4_callback_query_manager.ts";
import { ChatListManager } from "./4_chat_list_manager.ts";
import { InlineQueryManager } from "./4_inline_query_manager.ts";
import { StoryManager } from "./4_story_manager.ts";

export interface Context {
  /** The client that received the update. */
  client: Client;
  /** The currently signed in user. */
  me?: User;
  /** Resolves to `message`, `editedMessage`, or the `message` field of `callbackQuery`. */
  msg?: Message;
  /** Resolves to `msg?.chat`. */
  chat?: ChatP;
  /** Resolves to the `from` field of `message`, `editedMessage`, `callbackQuery`, or `inlineQuery`. */
  from?: User;
  /** Resolves to `msg?.senderChat`. */
  senderChat?: ChatP;
  toJSON: () => Update;
  /** Context-aware alias for `client.sendMessage()`. */
  reply: (text: string, params?: Omit<SendMessageParams, "replyToMessageId" | "businessConnectionId"> & ReplyParams) => Promise<MessageText>;
  /** Context-aware alias for `client.sendPoll()`. */
  replyPoll: (question: string, options: [string, string, ...string[]], params?: Omit<SendPollParams, "replyToMessageId" | "businessConnectionId"> & ReplyParams) => Promise<MessagePoll>;
  /** Context-aware alias for `client.sendPhoto()`. */
  replyPhoto: (photo: FileSource, params?: Omit<SendPhotoParams, "replyToMessageId" | "businessConnectionId"> & ReplyParams) => Promise<MessagePhoto>;
  /** Context-aware alias for `client.sendDocument()`. */
  replyDocument: (document: FileSource, params?: Omit<SendDocumentParams, "replyToMessageId" | "businessConnectionId"> & ReplyParams) => Promise<MessageDocument>;
  /** Context-aware alias for `client.sendSticker()`. */
  replySticker: (sticker: FileSource, params?: Omit<SendStickerParams, "replyToMessageId" | "businessConnectionId"> & ReplyParams) => Promise<MessageSticker>;
  /** Context-aware alias for `client.sendLocation()`. */
  replyLocation: (latitude: number, longitude: number, params?: Omit<SendLocationParams, "replyToMessageId" | "businessConnectionId"> & ReplyParams) => Promise<MessageLocation>;
  /** Context-aware alias for `client.sendDice()`. */
  replyDice: (params?: Omit<SendDiceParams, "replyToMessageId" | "businessConnectionId"> & ReplyParams) => Promise<MessageDice>;
  /** Context-aware alias for `client.sendVenue()`. */
  replyVenue: (latitude: number, longitude: number, title: string, address: string, params?: Omit<SendVenueParams, "replyToMessageId" | "businessConnectionId"> & ReplyParams) => Promise<MessageVenue>;
  /** Context-aware alias for `client.sendContact()`. */
  replyContact: (firstName: string, number: string, params?: Omit<SendContactParams, "replyToMessageId" | "businessConnectionId"> & ReplyParams) => Promise<MessageContact>;
  /** Context-aware alias for `client.sendVideo()`. */
  replyVideo: (video: FileSource, params?: Omit<SendVideoParams, "replyToMessageId" | "businessConnectionId"> & ReplyParams) => Promise<MessageVideo>;
  /** Context-aware alias for `client.sendAnimation()`. */
  replyAnimation: (animation: FileSource, params?: Omit<SendAnimationParams, "replyToMessageId" | "businessConnectionId"> & ReplyParams) => Promise<MessageAnimation>;
  /** Context-aware alias for `client.sendVoice()`. */
  replyVoice: (voice: FileSource, params?: Omit<SendVoiceParams, "replyToMessageId" | "businessConnectionId"> & ReplyParams) => Promise<MessageVoice>;
  /** Context-aware alias for `client.sendAudio()`. */
  replyAudio: (audio: FileSource, params?: Omit<SendAudioParams, "replyToMessageId" | "businessConnectionId"> & ReplyParams) => Promise<MessageAudio>;
  /** Context-aware alias for `client.sendPoll()`. */
  replyVideoNote: (videoNote: FileSource, params?: Omit<SendVideoNoteParams, "replyToMessageId" | "businessConnectionId"> & ReplyParams) => Promise<MessageVideoNote>;
  /** Context-aware alias for `client.deleteMessage()`. */
  delete: () => Promise<void>;
  /** Context-aware alias for `client.forwardMessage()`. */
  forward: (to: ID, params?: ForwardMessagesParams) => Promise<this["msg"]>;
  /** Context-aware alias for `client.pinMessage()`. */
  pin: (params?: PinMessageParams) => Promise<void>;
  /** Context-aware alias for `client.unpinMessage()`. */
  unpin: (params?: PinMessageParams) => Promise<void>;
  /** Context-aware alias for `client.banChatMember()`. */
  banSender: (params?: BanChatMemberParams) => Promise<void>;
  /** Context-aware alias for `client.kickChatMember()`. */
  kickSender: () => Promise<void>;
  /** Context-aware alias for `client.setChatMemberRights()`. */
  setSenderRights: (params?: SetChatMemberRightsParams) => Promise<void>;
  /** Context-aware alias for `client.getChatAdministrators()`. */
  getChatAdministrators: () => Promise<ChatMember[]>;
  /** Context-aware alias for `client.setReactions()`. */
  react: (reactions: Reaction[], params?: SetReactionsParams) => Promise<void>;
  /** Context-aware alias for `client.sendChatAction()`. */
  sendChatAction: (action: ChatAction, params?: { messageThreadId?: number }) => Promise<void>;
  /** Context-aware alias for `client.editInlineMessageText()`. */
  editInlineMessageText: (text: string, params?: EditMessageParams) => Promise<void>;
  /** Context-aware alias for `client.editInlineMessageLiveLocation()`. */
  editInlineMessageLiveLocation: (latitude: number, longitude: number, params?: EditMessageLiveLocationParams) => Promise<void>;
  /** Context-aware alias for `client.editInlineMessageReplyMarkup()`. */
  editInlineMessageReplyMarkup: (params?: EditMessageReplyMarkupParams) => Promise<void>;
  /** Context-aware alias for `client.editMessageText()`. */
  editMessageText: (messageId: number, text: string, params?: EditMessageParams) => Promise<MessageText>;
  /** Context-aware alias for `client.editMessageLiveLocation()`. */
  editMessageLiveLocation: (messageId: number, latitude: number, longitude: number, params?: EditMessageLiveLocationParams) => Promise<MessageLocation>;
  /** Context-aware alias for `client.editMessageReplyMarkup()`. */
  editMessageReplyMarkup: (messageId: number, params?: EditMessageReplyMarkupParams) => Promise<Message>;
  /** Context-aware alias for `client.answerCallbackQuery()`. */
  answerCallbackQuery: (params?: AnswerCallbackQueryParams) => Promise<void>;
  /** Context-aware alias for `client.answerInlineQuery()`. */
  answerInlineQuery: (results: InlineQueryResult[], params?: AnswerInlineQueryParams) => Promise<void>;
  /** Context-aware alias for `client.getMessage()`. */
  getMessage: (messageId: number) => Promise<Message | null>;
  /** Context-aware alias for `client.getMessages()`. */
  getMessages: (messageIds: number[]) => Promise<Message[]>;
  /** Context-aware alias for `client.forwardMessage()`. */
  forwardMessage: (to: ID, messageId: number, params?: ForwardMessagesParams) => Promise<Message>;
  /** Context-aware alias for `client.forwardMessages()`. */
  forwardMessages: (to: ID, messageIds: number[], params?: ForwardMessagesParams) => Promise<Message[]>;
  /** Context-aware alias for `client.deleteMessage()`. */
  deleteMessage: (messageId: number, params?: DeleteMessagesParams) => Promise<void>;
  /** Context-aware alias for `client.deleteMessages()`. */
  deleteMessages: (messageIds: number[], params?: DeleteMessagesParams) => Promise<void>;
  /** Context-aware alias for `client.pinMessage()`. */
  pinMessage: (messageId: number, params?: PinMessageParams) => Promise<void>;
  /** Context-aware alias for `client.unpinMessage()`. */
  unpinMessage: (messageId: number) => Promise<void>;
  /** Context-aware alias for `client.unpinMessages()`. */
  unpinMessages: () => Promise<void>;
  /** Context-aware alias for `client.setAvailableReactions()`. */
  setAvailableReactions: (availableReactions: "none" | "all" | Reaction[]) => Promise<void>;
  /** Context-aware alias for `client.addReaction()`. */
  addReaction: (messageId: number, reaction: Reaction, params?: AddReactionParams) => Promise<void>;
  /** Context-aware alias for `client.removeReaction()`. */
  removeReaction: (messageId: number, reaction: Reaction) => Promise<void>;
  /** Context-aware alias for `client.setReactions()`. */
  setReactions: (messageId: number, reactions: Reaction[], params?: SetReactionsParams) => Promise<void>;
  /** Context-aware alias for `client.setChatPhoto()`. */
  setChatPhoto: (photo: FileSource, params?: SetChatPhotoParams) => Promise<void>;
  /** Context-aware alias for `client.deleteChatPhoto()`. */
  deleteChatPhoto: () => Promise<void>;
  /** Context-aware alias for `client.banChatMember()`. */
  banChatMember: (memberId: ID, params?: BanChatMemberParams) => Promise<void>;
  /** Context-aware alias for `client.unbanChatMember()`. */
  unbanChatMember: (memberId: ID) => Promise<void>;
  /** Context-aware alias for `client.kickChatMember()`. */
  kickChatMember: (memberId: ID) => Promise<void>;
  /** Context-aware alias for `client.setChatMemberRights()`. */
  setChatMemberRights: (memberId: ID, params?: SetChatMemberRightsParams) => Promise<void>;
  /** Context-aware alias for `client.deleteChatMemberMessages()`. */
  deleteChatMemberMessages: (userId: ID) => Promise<void>;
  /** Context-aware alias for `client.searchMessages()`. */
  searchMessages: (query: string, params?: SearchMessagesParams) => Promise<Message[]>;
  /** Context-aware alias for `client.setBoostsRequiredToCircumventRestrictions()`. */
  setBoostsRequiredToCircumventRestrictions: (boosts: number) => Promise<void>;
  /** Context-aware alias for `client.createInviteLink()`. */
  createInviteLink: (params?: CreateInviteLinkParams) => Promise<InviteLink>;
  /** Context-aware alias for `client.getCreatedInviteLinks()`. */
  getCreatedInviteLinks: (params?: GetCreatedInviteLinksParams) => Promise<InviteLink[]>;
  /** Context-aware alias for `client.leaveChat()`. */
  leave: () => Promise<void>;
  /** Context-aware alias for `client.blockUser()`. */
  block: () => Promise<void>;
  /** Context-aware alias for `client.unblockUser()`. */
  unblock: () => Promise<void>;
  /** Context-aware alias for `client.getChatMember()`. */
  getChatMember: (userId: ID) => Promise<ChatMember>;
  /** Context-aware alias for `client.setChatStickerSet()`. */
  setChatStickerSet: (setName: string) => Promise<void>;
  /** Context-aware alias for `client.deleteChatStickerSet()`. */
  deleteChatStickerSet: () => Promise<void>;
  /** Context-aware alias for `client.getBusinessConnection()`. */
  getBusinessConnection: () => Promise<BusinessConnection>;
  /** Context-aware alias for `client.answerPreCheckoutQuery()`. */
  answerPreCheckoutQuery: (ok: boolean, params?: AnswerPreCheckoutQueryParams) => Promise<void>;
}

export class Composer<C extends Context = Context> extends Composer_<C> {
}

function skipInvoke<C extends Context>(): InvokeErrorHandler<Client<C>> {
  return (_ctx, next) => next();
}
export interface InvokeErrorHandler<C> {
  (ctx: { client: C; error: unknown; function: Api.AnyObject; n: number }, next: NextFunction<boolean>): MaybePromise<boolean>;
}

export const restartAuth = Symbol("restartAuth");
export const handleMigrationError = Symbol("handleMigrationError");

// global Client ID counter for logs
let id = 0;

const getEntity = Symbol();

export interface ClientParams extends ClientPlainParams {
  /** The storage provider to use. Defaults to memory storage. Passing a string constructs a memory storage with the string being the auth string. */
  storage?: Storage;
  /** App's API ID from [my.telegram.org/apps](https://my.telegram.org/apps). Required if no account was previously authorized. */
  apiId?: number;
  /** App's API hash from [my.telegram.org/apps](https://my.telegram.org/apps). Required if no account was previously authorized. */
  apiHash?: string;
  /** A parse mode to use when the `parseMode` parameter is not specified when sending or editing messages. Defaults to `ParseMode.None`. */
  parseMode?: ParseMode;
  /** The app_version parameter to be passed to initConnection. It is recommended that this parameter is changed if users are authorized. Defaults to _MTKruto_. */
  appVersion?: string;
  /** The device_version parameter to be passed to initConnection. The default varies by the current runtime. */
  deviceModel?: string;
  /** The lang_code parameter to be passed to initConnection. Defaults to the runtime's language or `"en"`. */
  langCode?: string;
  /** The lang_pack parameter to be passed to initConnection. Defaults to an empty string. */
  langPack?: string;
  /** The system_lang_cde parameter to be passed to initConnection. Defaults to the runtime's language or `"en"`. */
  systemLangCode?: string;
  /** The system_version parameter to be passed to initConnection. The default varies by the current runtime. */
  systemVersion?: string;
  /** Whether to use default handlers. Defaults to `true`. */
  defaultHandlers?: boolean;
  /** Whether to ignore outgoing messages. Defaults to `true` for bots, and `false` for users. */
  ignoreOutgoing?: boolean;
  /** Default command prefixes. Defaults to `"/"` for bots and `"\"` for users. This option must be set separately for nested composers. */
  prefixes?: string | string[];
  /** Whether to guarantee that order-sensitive updates are delivered at least once before delivering next ones. Useful mainly for clients providing a user interface à la Telegram Desktop. Defaults to `false`. */
  guaranteeUpdateDelivery?: boolean;
  /** Whether to not handle updates received when the client was not running. Defaults to `true` for bots, and `false` for users. */
  dropPendingUpdates?: boolean;
  /**
   * Whether to persist cache to the provided storage, and not memory. Defaults to `false`.
   *
   * Explicitly setting this option to `true` is highly recommended if:
   *
   * - User accounts are authorized.
   * - Less memory usage is demanded.
   * - The client does not usually have a large uptime.
   *
   * When the provided storage takes advantage of memory, nothing changes, even if set to `true`.
   */
  persistCache?: boolean;
}

/**
 * An MTKruto client.
 */
export class Client<C extends Context = Context> extends Composer<C> {
  #client: ClientEncrypted;
  #guaranteeUpdateDelivery: boolean;
  #updateManager: UpdateManager;
  #networkStatisticsManager: NetworkStatisticsManager;
  #botInfoManager: BotInfoManager;
  #fileManager: FileManager;
  #reactionManager: ReactionManager;
  #videoChatManager: VideoChatManager;
  #businessConnectionManager: BusinessConnectionManager;
  #messageManager: MessageManager;
  #storyManager: StoryManager;
  #callbackQueryManager: CallbackQueryManager;
  #inlineQueryManager: InlineQueryManager;
  #chatListManager: ChatListManager;
  #accountManager: AccountManager;
  #paymentManager: PaymentManager;

  #storage_: Storage;
  #messageStorage_: Storage;
  public readonly storage: StorageOperations;
  public readonly messageStorage: StorageOperations;
  #parseMode: ParseMode;

  #apiId: number;
  #apiHash: string;
  public readonly appVersion: string;
  public readonly deviceModel: string;
  public readonly langCode: string;
  public readonly langPack: string;
  public readonly systemLangCode: string;
  public readonly systemVersion: string;
  readonly #publicKeys?: PublicKeys;
  readonly #ignoreOutgoing: boolean | null;
  #persistCache: boolean;

  #cdn: boolean;
  #L: Logger;
  #LsignIn: Logger;
  #LpingLoop: Logger;
  #LhandleMigrationError: Logger;
  #L$initConncetion: Logger;

  /**
   * Constructs the client.
   */
  constructor(params?: ClientParams) {
    super();
    this.#client = new ClientEncrypted(params);
    this.#client.stateChangeHandler = this.#stateChangeHandler.bind(this);
    this.#client.handlers = {
      serverSaltReassigned: async (newServerSalt) => {
        await this.storage.setServerSalt(newServerSalt);
      },
      updates: (updates, call, callback) => {
        this.#updateManager.processUpdates(updates, true, call, callback);
        this.#lastUpdates = new Date();
      },
      result: async (result, callback) => {
        await this.#updateManager.processResult(result);
        callback();
      },
      error: async (_err, source) => {
        switch (source) {
          case "deserialization":
            await this.#updateManager.recoverUpdateGap(source);
            break;
          case "decryption":
            await this.reconnect();
            await this.#updateManager.recoverUpdateGap(source);
            break;
        }
      },
    };

    this.#apiId = params?.apiId ?? 0;
    this.#apiHash = params?.apiHash ?? "";
    this.#storage_ = params?.storage || new StorageMemory();
    this.#persistCache = params?.persistCache ?? false;
    if (!this.#persistCache) {
      this.#messageStorage_ = new StorageMemory();
    } else {
      this.#messageStorage_ = this.#storage_;
    }
    this.storage = new StorageOperations(this.#storage_);
    this.messageStorage = new StorageOperations(this.#messageStorage_);
    this.#parseMode = params?.parseMode ?? null;

    this.appVersion = params?.appVersion ?? APP_VERSION;
    this.deviceModel = params?.deviceModel ?? DEVICE_MODEL;
    this.langCode = params?.langCode ?? LANG_CODE;
    this.langPack = params?.langPack ?? LANG_PACK;
    this.systemLangCode = params?.systemLangCode ?? SYSTEM_LANG_CODE;
    this.systemVersion = params?.systemVersion ?? SYSTEM_VERSION;
    this.#publicKeys = params?.publicKeys;
    this.#ignoreOutgoing = params?.ignoreOutgoing ?? null;
    if (params?.prefixes) {
      this.prefixes = params?.prefixes;
    }
    this.#guaranteeUpdateDelivery = params?.guaranteeUpdateDelivery ?? false;

    const L = this.#L = getLogger("Client").client(id++);
    this.#LsignIn = L.branch("signIn");
    this.#LpingLoop = L.branch("pingLoop");
    this.#LhandleMigrationError = L.branch("[handleMigrationError]");
    this.#L$initConncetion = L.branch("#initConnection");
    this.#cdn = params?.cdn ?? false;

    const c = {
      id,
      invoke: async <T extends Api.AnyFunction<P>, P extends Api.Function, R extends unknown = Api.ReturnType<Api.Functions[T["_"]]>>(function_: T, businessConnectionId: string | undefined): Promise<R> => {
        if (businessConnectionId) {
          return await this.invoke({ _: "invokeWithBusinessConnection", connection_id: businessConnectionId, query: function_ });
        } else {
          return await this.invoke(function_);
        }
      },
      storage: this.storage,
      messageStorage: this.messageStorage,
      guaranteeUpdateDelivery: this.#guaranteeUpdateDelivery,
      setConnectionState: this.#propagateConnectionState.bind(this),
      resetConnectionState: () => this.#stateChangeHandler(this.connected),
      getSelfId: this.#getSelfId.bind(this),
      getInputPeer: this.getInputPeer.bind(this),
      getInputChannel: this.getInputChannel.bind(this),
      getInputUser: this.getInputUser.bind(this),
      getEntity: this[getEntity].bind(this),
      handleUpdate: this.#queueHandleCtxUpdate.bind(this),
      parseMode: this.#parseMode,
      getCdnConnection: this.#getCdnConnection.bind(this),
      getCdnConnectionPool: this.#getCdnConnectionPool.bind(this),
      cdn: this.#cdn,
      ignoreOutgoing: this.#ignoreOutgoing,
      dropPendingUpdates: params?.dropPendingUpdates,
    };
    this.#updateManager = new UpdateManager(c);
    this.#networkStatisticsManager = new NetworkStatisticsManager(c);
    this.#botInfoManager = new BotInfoManager(c);
    this.#fileManager = new FileManager(c);
    this.#reactionManager = new ReactionManager(c);
    this.#businessConnectionManager = new BusinessConnectionManager(c);
    this.#videoChatManager = new VideoChatManager({ ...c, fileManager: this.#fileManager });
    this.#messageManager = new MessageManager({ ...c, fileManager: this.#fileManager });
    this.#callbackQueryManager = new CallbackQueryManager({ ...c, messageManager: this.#messageManager });
    this.#storyManager = new StoryManager({ ...c, fileManager: this.#fileManager, messageManager: this.#messageManager });
    this.#inlineQueryManager = new InlineQueryManager({ ...c, messageManager: this.#messageManager });
    this.#chatListManager = new ChatListManager({ ...c, fileManager: this.#fileManager, messageManager: this.#messageManager });
    this.#accountManager = new AccountManager(c);
    this.#paymentManager = new PaymentManager(c);
    this.#updateManager.setUpdateHandler(this.#handleUpdate.bind(this));

    const transportProvider = this.#client.transportProvider;
    this.#client.transportProvider = (params) => {
      const transport = transportProvider(params);
      transport.connection.callback = this.#networkStatisticsManager.getTransportReadWriteCallback();
      return transport;
    };

    this.invoke.use(async ({ error }, next) => {
      if (error instanceof ConnectionError) {
        while (!this.connected) {
          if (this.disconnected) {
            return next();
          }
          try {
            await this.connect();
          } catch {
            //
          }
        }
        return true;
      } else if (is("bad_msg_notification", error)) {
        return true;
      } else {
        return next();
      }
    });

    if (params?.defaultHandlers ?? true) {
      this.invoke.use(async ({ error }, next) => {
        if (error instanceof FloodWait && error.seconds <= 10) {
          L.warning("sleeping for", error.seconds, "because of:", error);
          await new Promise((r) => setTimeout(r, 1000 * error.seconds));
          return true;
        } else {
          return next();
        }
      });
    }
  }

  #reconnecting = false;
  async #reconnect() {
    if (this.connected) {
      return;
    }
    if (this.disconnected) {
      this.#L.debug("not reconnecting");
      return;
    }
    if (this.#reconnecting) {
      return;
    }
    this.#reconnecting = true;
    try {
      let delay = 5;
      while (!this.connected) {
        this.#L.debug("reconnecting");
        this.#pingLoopAbortController?.abort();
        try {
          await this.connect();
          this.#L.debug("reconnected");
          drop(this.#updateManager.recoverUpdateGap("reconnect"));
          break;
        } catch (err) {
          if (delay < 15) {
            delay += 5;
          }
          this.#L.debug(`failed to reconnect, retrying in ${delay}:`, err);
        }
        await new Promise((r) => setTimeout(r, delay * second));
      }
    } finally {
      this.#reconnecting = false;
    }
  }

  // direct ClientEncrypted property proxies
  get connected(): boolean {
    return this.#client.connected;
  }
  get disconnected(): boolean {
    return this.#client.disconnected;
  }

  async #getApiId() {
    const apiId = this.#apiId || await this.storage.getApiId();
    if (!apiId) {
      throw new InputError("apiId not set");
    }
    return apiId;
  }

  #getCdnConnectionPool(connectionCount: number, dcId?: number) {
    const connections = new Array<{ invoke: Invoke; connect: () => Promise<void>; disconnect: () => Promise<void> }>();
    for (let i = 0; i < connectionCount; ++i) {
      connections.push(this.#getCdnConnection(dcId));
    }
    let prev = 0;
    return {
      size: connectionCount,
      invoke: () => {
        if (prev + 1 > connections.length) prev = 0;
        const connection = connections[prev++];
        return connection.invoke;
      },
      connect: async () => {
        for await (const connection of connections) {
          await connection.connect();
        }
      },
      disconnect: async () => {
        for await (const connection of connections) {
          await connection.disconnect();
        }
      },
    };
  }

  #getCdnConnection(dcId?: number) {
    const provider = this.storage.provider;
    const client = new Client({
      storage: (!dcId || dcId == this.#client.dcId) ? provider : provider.branch(`download_client_${dcId}`),
      apiId: this.#apiId,
      apiHash: this.#apiHash,
      transportProvider: this.#client.transportProvider,
      appVersion: this.appVersion,
      deviceModel: this.deviceModel,
      langCode: this.langCode,
      langPack: this.langPack,
      systemLangCode: this.systemLangCode,
      systemVersion: this.systemVersion,
      cdn: true,
    });

    client.#client.serverSalt = this.#client.serverSalt;

    client.invoke.use(async (ctx, next) => {
      if (ctx.error instanceof AuthKeyUnregistered && dcId) {
        try {
          const exportedAuth = await this.invoke({ _: "auth.exportAuthorization", dc_id: dcId });
          await client.invoke({ ...exportedAuth, _: "auth.importAuthorization" });
          return true;
        } catch (err) {
          throw err;
        }
      } else {
        return await next();
      }
    });

    return {
      invoke: client.invoke.bind(client),
      connect: async () => {
        await client.connect();

        if (dcId && dcId != this.#client.dcId) {
          let dc = String(dcId);
          if (this.#client.dcId < 0) {
            dc += "-test";
          }
          await client.setDc(dc as DC);
        }
      },
      disconnect: client.disconnect.bind(client),
    };
  }

  #constructContext = async (update: Update) => {
    const msg = "message" in update ? update.message : "editedMessage" in update ? update.editedMessage : "callbackQuery" in update ? update.callbackQuery.message : undefined;
    const reactions = "messageInteractions" in update ? update.messageInteractions : undefined;
    const mustGetMsg = () => {
      if (msg !== undefined) {
        return { chatId: msg.chat.id, messageId: msg.id, businessConnectionId: msg.businessConnectionId, senderId: (msg.from ?? msg.senderChat)?.id };
      } else if (reactions !== undefined) {
        return { chatId: reactions.chatId, messageId: reactions.messageId };
      } else {
        unreachable();
      }
    };
    const mustGetUserId = () => {
      if (msg?.from) {
        return msg.from.id;
      } else if ("callbackQuery" in update) {
        return update.callbackQuery.from.id;
      } else if ("chosenInlineResult" in update) {
        return update.chosenInlineResult.from.id;
      } else {
        unreachable();
      }
    };
    const mustGetInlineMsgId = () => {
      if ("chosenInlineResult" in update) {
        if (update.chosenInlineResult.inlineMessageId) {
          return update.chosenInlineResult.inlineMessageId;
        }
      } else if ("callbackQuery" in update) {
        if (update.callbackQuery.inlineMessageId) {
          return update.callbackQuery.inlineMessageId;
        }
      }
      unreachable();
    };
    const chat_ = "messageReactions" in update ? update.messageReactions.chat : "messageReactionCount" in update ? update.messageReactionCount.chat : "chatMember" in update ? update.chatMember.chat : "joinRequest" in update ? update.joinRequest.chat : undefined;
    const chat = chat_ ?? msg?.chat;
    const from = "callbackQuery" in update ? update.callbackQuery.from : "inlineQuery" in update ? update.inlineQuery.from : "message" in update ? update.message.from : "editedMessage" in update ? update.editedMessage?.from : "chatMember" in update ? update.chatMember.from : "messageReactions" in update ? update.messageReactions.user : "preCheckoutQuery" in update ? update.preCheckoutQuery.from : "joinRequest" in update ? update.joinRequest.user : undefined;
    const senderChat = msg?.senderChat;
    const getReplyToMessageId = (quote: boolean | undefined, chatId: number, messageId: number) => {
      const isPrivate = chatId > 0;
      const shouldQuote = quote === undefined ? !isPrivate : quote;
      const replyToMessageId = shouldQuote ? messageId : undefined;
      return replyToMessageId;
    };
    const me = "connectionState" in update ? this.#lastGetMe : ("authorizationState" in update && !update.authorizationState.authorized) ? this.#lastGetMe : await this.#getMe();

    const context: Context = {
      ...update,
      client: this as unknown as Client,
      me: (me == null ? undefined : me) as C["me"],
      msg: msg as C["msg"],
      chat: chat as C["chat"],
      from: from as C["from"],
      senderChat: senderChat as C["senderChat"],
      get toJSON() {
        return () => update;
      },
      reply: (text, params) => {
        const { chatId, messageId, businessConnectionId } = mustGetMsg();
        const replyToMessageId = getReplyToMessageId(params?.quote, chatId, messageId);
        return this.sendMessage(chatId, text, { ...params, replyToMessageId, businessConnectionId });
      },
      replyPoll: (question, options, params) => {
        const { chatId, messageId, businessConnectionId } = mustGetMsg();
        const replyToMessageId = getReplyToMessageId(params?.quote, chatId, messageId);
        return this.sendPoll(chatId, question, options, { ...params, replyToMessageId, businessConnectionId });
      },
      replyPhoto: (photo, params) => {
        const { chatId, messageId, businessConnectionId } = mustGetMsg();
        const replyToMessageId = getReplyToMessageId(params?.quote, chatId, messageId);
        return this.sendPhoto(chatId, photo, { ...params, replyToMessageId, businessConnectionId });
      },
      replyDocument: (document, params) => {
        const { chatId, messageId, businessConnectionId } = mustGetMsg();
        const replyToMessageId = getReplyToMessageId(params?.quote, chatId, messageId);
        return this.sendDocument(chatId, document, { ...params, replyToMessageId, businessConnectionId });
      },
      replySticker: (sticker, params) => {
        const { chatId, messageId, businessConnectionId } = mustGetMsg();
        const replyToMessageId = getReplyToMessageId(params?.quote, chatId, messageId);
        return this.sendSticker(chatId, sticker, { ...params, replyToMessageId, businessConnectionId });
      },
      replyContact: (firstName, number, params) => {
        const { chatId, messageId, businessConnectionId } = mustGetMsg();
        const replyToMessageId = getReplyToMessageId(params?.quote, chatId, messageId);
        return this.sendContact(chatId, firstName, number, { ...params, replyToMessageId, businessConnectionId });
      },
      replyLocation: (latitude, longitude, params) => {
        const { chatId, messageId, businessConnectionId } = mustGetMsg();
        const replyToMessageId = getReplyToMessageId(params?.quote, chatId, messageId);
        return this.sendLocation(chatId, latitude, longitude, { ...params, replyToMessageId, businessConnectionId });
      },
      replyDice: (params) => {
        const { chatId, messageId, businessConnectionId } = mustGetMsg();
        const replyToMessageId = getReplyToMessageId(params?.quote, chatId, messageId);
        return this.sendDice(chatId, { ...params, replyToMessageId, businessConnectionId });
      },
      replyVenue: (latitude, longitude, title, address, params) => {
        const { chatId, messageId, businessConnectionId } = mustGetMsg();
        const replyToMessageId = getReplyToMessageId(params?.quote, chatId, messageId);
        return this.sendVenue(chatId, latitude, longitude, title, address, { ...params, replyToMessageId, businessConnectionId });
      },
      replyVideo: (video, params) => {
        const { chatId, messageId, businessConnectionId } = mustGetMsg();
        const replyToMessageId = getReplyToMessageId(params?.quote, chatId, messageId);
        return this.sendVideo(chatId, video, { ...params, replyToMessageId, businessConnectionId });
      },
      replyAnimation: (document, params) => {
        const { chatId, messageId, businessConnectionId } = mustGetMsg();
        const replyToMessageId = getReplyToMessageId(params?.quote, chatId, messageId);
        return this.sendAnimation(chatId, document, { ...params, replyToMessageId, businessConnectionId });
      },
      replyVoice: (document, params) => {
        const { chatId, messageId, businessConnectionId } = mustGetMsg();
        const replyToMessageId = getReplyToMessageId(params?.quote, chatId, messageId);
        return this.sendVoice(chatId, document, { ...params, replyToMessageId, businessConnectionId });
      },
      replyAudio: (document, params) => {
        const { chatId, messageId, businessConnectionId } = mustGetMsg();
        const replyToMessageId = getReplyToMessageId(params?.quote, chatId, messageId);
        return this.sendAudio(chatId, document, { ...params, replyToMessageId, businessConnectionId });
      },
      replyVideoNote: (videoNote, params) => {
        const { chatId, messageId, businessConnectionId } = mustGetMsg();
        const replyToMessageId = getReplyToMessageId(params?.quote, chatId, messageId);
        return this.sendVideoNote(chatId, videoNote, { ...params, replyToMessageId, businessConnectionId });
      },
      delete: () => {
        const { chatId, messageId } = mustGetMsg();
        return this.deleteMessage(chatId, messageId);
      },
      forward: (to, params) => {
        const { chatId, messageId } = mustGetMsg();
        return this.forwardMessage(chatId, to, messageId, params) as unknown as ReturnType<C["forward"]>;
      },
      pin: (params) => {
        const { chatId, messageId } = mustGetMsg();
        return this.pinMessage(chatId, messageId, params);
      },
      unpin: () => {
        const { chatId, messageId } = mustGetMsg();
        return this.unpinMessage(chatId, messageId);
      },
      banSender: (params) => {
        const { chatId, senderId } = mustGetMsg();
        if (!senderId) {
          unreachable();
        }
        return this.banChatMember(chatId, senderId, params);
      },
      kickSender: () => {
        const { chatId, senderId } = mustGetMsg();
        if (!senderId) {
          unreachable();
        }
        return this.kickChatMember(chatId, senderId);
      },
      setSenderRights: (params) => {
        const { chatId, senderId } = mustGetMsg();
        if (!senderId) {
          unreachable();
        }
        return this.setChatMemberRights(chatId, senderId, params);
      },
      getChatAdministrators: () => {
        const { chatId } = mustGetMsg();
        return this.getChatAdministrators(chatId);
      },
      react: (reactions, params) => {
        const { chatId, messageId } = mustGetMsg();
        return this.setReactions(chatId, messageId, reactions, params);
      },
      answerCallbackQuery: (params) => {
        if (!("callbackQuery" in update)) {
          unreachable();
        }
        return this.answerCallbackQuery(update.callbackQuery.id, params);
      },
      answerInlineQuery: (results, params) => {
        if (!("inlineQuery" in update)) {
          unreachable();
        }
        return this.answerInlineQuery(update.inlineQuery.id, results, params);
      },
      sendChatAction: (chatAction, params) => {
        const { chatId } = mustGetMsg();
        return this.sendChatAction(chatId, chatAction, params);
      },
      editInlineMessageText: (text, params) => {
        const inlineMessageId = mustGetInlineMsgId();
        return this.editInlineMessageText(inlineMessageId, text, params);
      },
      editInlineMessageLiveLocation: (latitude, longitude, params) => {
        const inlineMessageId = mustGetInlineMsgId();
        return this.editInlineMessageLiveLocation(inlineMessageId, latitude, longitude, params);
      },
      editInlineMessageReplyMarkup: (params) => {
        const inlineMessageId = mustGetInlineMsgId();
        return this.editInlineMessageReplyMarkup(inlineMessageId, params);
      },
      editMessageText: (messageId, text, params) => {
        const { chatId } = mustGetMsg();
        return this.editMessageText(chatId, messageId, text, params);
      },
      editMessageLiveLocation: (messageId, latitude, longitude, params) => {
        const { chatId } = mustGetMsg();
        return this.editMessageLiveLocation(chatId, messageId, latitude, longitude, params);
      },
      editMessageReplyMarkup: (messageId, params) => {
        const { chatId } = mustGetMsg();
        return this.editMessageReplyMarkup(chatId, messageId, params);
      },
      getMessage: (messageId) => {
        const { chatId } = mustGetMsg();
        return this.getMessage(chatId, messageId);
      },
      getMessages: (messageIds) => {
        const { chatId } = mustGetMsg();
        return this.getMessages(chatId, messageIds);
      },
      forwardMessage: (to, messageId, params) => {
        const { chatId } = mustGetMsg();
        return this.forwardMessage(chatId, to, messageId, params);
      },
      forwardMessages: (to, messageIds, params) => {
        const { chatId } = mustGetMsg();
        return this.forwardMessages(chatId, to, messageIds, params);
      },
      deleteMessage: (messageId, params) => {
        const { chatId } = mustGetMsg();
        return this.deleteMessage(chatId, messageId, params);
      },
      deleteMessages: (messageIds, params) => {
        const { chatId } = mustGetMsg();
        return this.deleteMessages(chatId, messageIds, params);
      },
      pinMessage: (messageId, params) => {
        const { chatId } = mustGetMsg();
        return this.pinMessage(chatId, messageId, params);
      },
      unpinMessage: (messageId) => {
        const { chatId } = mustGetMsg();
        return this.unpinMessage(chatId, messageId);
      },
      unpinMessages: () => {
        const { chatId } = mustGetMsg();
        return this.unpinMessages(chatId);
      },
      setAvailableReactions: (availableReactions) => {
        const { chatId } = mustGetMsg();
        return this.setAvailableReactions(chatId, availableReactions);
      },
      addReaction: (messageId, reaction, params) => {
        const { chatId } = mustGetMsg();
        return this.addReaction(chatId, messageId, reaction, params);
      },
      removeReaction: (messageId, reaction) => {
        const { chatId } = mustGetMsg();
        return this.removeReaction(chatId, messageId, reaction);
      },
      setReactions: (messageId, reactions, params) => {
        const { chatId } = mustGetMsg();
        return this.setReactions(chatId, messageId, reactions, params);
      },
      setChatPhoto: (photo, params) => {
        const { chatId } = mustGetMsg();
        return this.setChatPhoto(chatId, photo, params);
      },
      deleteChatPhoto: () => {
        const { chatId } = mustGetMsg();
        return this.deleteChatPhoto(chatId);
      },
      banChatMember: (memberId, params) => {
        const { chatId } = mustGetMsg();
        return this.banChatMember(chatId, memberId, params);
      },
      unbanChatMember: (memberId) => {
        const { chatId } = mustGetMsg();
        return this.unbanChatMember(chatId, memberId);
      },
      kickChatMember: (memberId) => {
        const { chatId } = mustGetMsg();
        return this.kickChatMember(chatId, memberId);
      },
      setChatMemberRights: (memberId, params) => {
        const { chatId } = mustGetMsg();
        return this.setChatMemberRights(chatId, memberId, params);
      },
      deleteChatMemberMessages: (userId) => {
        const { chatId } = mustGetMsg();
        return this.deleteChatMemberMessages(chatId, userId);
      },
      searchMessages: (query, params) => {
        const { chatId } = mustGetMsg();
        return this.searchMessages(chatId, query, params);
      },
      setBoostsRequiredToCircumventRestrictions: (boosts) => {
        const { chatId } = mustGetMsg();
        return this.setBoostsRequiredToCircumventRestrictions(chatId, boosts);
      },
      createInviteLink: (params) => {
        const { chatId } = mustGetMsg();
        return this.createInviteLink(chatId, params);
      },
      getCreatedInviteLinks: (params) => {
        const { chatId } = mustGetMsg();
        return this.getCreatedInviteLinks(chatId, params);
      },
      leave: () => {
        const { chatId } = mustGetMsg();
        return this.leaveChat(chatId);
      },
      block: () => {
        return this.blockUser(mustGetUserId());
      },
      unblock: () => {
        return this.unblockUser(mustGetUserId());
      },
      getChatMember: (userId) => {
        const { chatId } = mustGetMsg();
        return this.getChatMember(chatId, userId);
      },
      setChatStickerSet: (setName) => {
        const { chatId } = mustGetMsg();
        return this.setChatStickerSet(chatId, setName);
      },
      deleteChatStickerSet: () => {
        const { chatId } = mustGetMsg();
        return this.deleteChatStickerSet(chatId);
      },
      getBusinessConnection: () => {
        const { businessConnectionId } = mustGetMsg();
        if (!businessConnectionId) {
          unreachable();
        }
        return this.getBusinessConnection(businessConnectionId);
      },
      answerPreCheckoutQuery: (ok, params) => {
        if (!("preCheckoutQuery" in update)) {
          unreachable();
        }
        return this.answerPreCheckoutQuery(update.preCheckoutQuery.id, ok, params);
      },
    };

    return cleanObject(context as C);
  };

  #propagateConnectionState(connectionState: ConnectionState) {
    this.#queueHandleCtxUpdate({ connectionState });
    this.#lastPropagatedConnectionState = connectionState;
  }

  #lastPropagatedConnectionState: ConnectionState | null = null;
  #stateChangeHandler: (connected: boolean) => void = ((connected: boolean) => {
    drop(this.#reconnect());
    const connectionState = connected ? "ready" : "notConnected";
    if (this.#lastPropagatedConnectionState != connectionState) {
      this.#propagateConnectionState(connectionState);
    }
  }).bind(this);

  /**
   * Sets the DC and resets the auth key stored in the session provider
   * if the stored DC was not the same as the `dc` parameter.
   *
   * @param dc The DC to change to.
   */
  async setDc(dc: DC) {
    await this.#initStorage();
    if (await this.storage.getDc() != dc) {
      await this.storage.setDc(dc);
      await this.storage.setAuthKey(null);
      await this.storage.getAuthKey();
    }
    this.#client.setDc(dc);
  }

  #storageInited = false;
  async #initStorage() {
    if (!this.#storageInited) {
      await this.storage.initialize();
      if (!this.#guaranteeUpdateDelivery) {
        await this.storage.deleteUpdates();
      }
      this.#storageInited = true;
    }
  }

  #connectMutex = new Mutex();
  #lastConnect: Date | null = null;
  /**
   * Loads the session if `setDc` was not called, initializes and connnects
   * a `ClientPlain` to generate auth key if there was none, and connects the client.
   * Before establishing the connection, the session is saved.
   */
  async connect() {
    const unlock = await this.#connectMutex.lock();
    try {
      if (this.connected) {
        return;
      }
      if (this.#lastConnect != null && Date.now() - this.#lastConnect.getTime() <= 10 * second) {
        await new Promise((r) => setTimeout(r, 3 * second));
      }
      await this.#initStorage();
      const [authKey, dc] = await Promise.all([this.storage.getAuthKey(), this.storage.getDc()]);
      if (authKey != null && dc != null) {
        await this.#client.setAuthKey(authKey);
        this.#client.setDc(dc);
        if (this.#client.serverSalt == 0n) {
          this.#client.serverSalt = await this.storage.getServerSalt() ?? 0n;
        }
      } else {
        const plain = new ClientPlain({ initialDc: this.#client.initialDc, transportProvider: this.#client.transportProvider, cdn: this.#client.cdn, publicKeys: this.#publicKeys });
        const dc = await this.storage.getDc();
        if (dc != null) {
          plain.setDc(dc);
          this.#client.setDc(dc);
        }
        await plain.connect();
        const [authKey, serverSalt] = await plain.createAuthKey();
        drop(plain.disconnect());
        await this.#client.setAuthKey(authKey);
        this.#client.serverSalt = serverSalt;
      }
      await this.#client.connect();
      this.#lastConnect = new Date();
      await Promise.all([this.storage.setAuthKey(this.#client.authKey), this.storage.setDc(this.#client.dc), this.storage.setServerSalt(this.#client.serverSalt)]);
      this.#startConnectionInsuranceLoop();
      this.#startPingLoop();
    } finally {
      unlock();
    }
  }

  async reconnect(dc?: DC) {
    if (dc) {
      await this.setDc(dc);
    }
    await this.#client.reconnect();
  }

  async [handleMigrationError](err: Migrate) {
    let newDc = String(err.dc);
    if (Math.abs(this.#client.dcId) >= 10_000) {
      newDc += "-test";
    }
    await this.reconnect(newDc as DC);
    this.#LhandleMigrationError.debug(`migrated to DC${newDc}`);
  }

  #connectionInited = false;
  async disconnect() {
    this.#connectionInited = false;
    await this.#client.disconnect();
    this.#pingLoopAbortController?.abort();
<<<<<<< HEAD
    this.#connectionInsuranceLoop?.abort();
=======
    this.#connectionInsuranceLoopAbortController?.abort();
>>>>>>> 4c60b94a
  }

  #lastPropagatedAuthorizationState: boolean | null = null;
  async #propagateAuthorizationState(authorized: boolean) {
    if (this.#lastPropagatedAuthorizationState != authorized) {
      await this.middleware()(await this.#constructContext({ authorizationState: { authorized } }), resolve);
      this.#lastPropagatedAuthorizationState = authorized;
    }
  }

  async #getSelfId() {
    const id = await this.storage.getAccountId();
    if (id == null) {
      throw new Error("Unauthorized");
    }
    return id;
  }

  /**
   * Signs in using the provided parameters if not already signed in.
   * If no parameters are provided, the credentials will be prompted in runtime.
   *
   * Notes:
   * 1. Requires the `apiId` and `apiHash` paramters to be passed when constructing the client.
   * 3. Reconnects the client to the appropriate DC in case of MIGRATE_X errors.
   */
  async signIn(params?: SignInParams) {
    try {
      await this.#updateManager.fetchState("signIn");
      await this.#propagateAuthorizationState(true);
      drop(this.#updateManager.recoverUpdateGap("signIn"));
      this.#LsignIn.debug("already signed in");
      return;
    } catch (err) {
      if (!(err instanceof AuthKeyUnregistered)) {
        throw err;
      }
    }

    const apiId = await this.#getApiId();
    if (!this.#apiHash) {
      throw new InputError("apiHash not set");
    }

    if (typeof params === "undefined") {
      const loginType = mustPromptOneOf("Do you want to login as bot [b] or user [u]?", ["b", "u"] as const);
      if (loginType == "b") {
        params = { botToken: mustPrompt("Bot token:") };
      } else {
        params = { phone: () => mustPrompt("Phone number:"), code: () => mustPrompt("Verification code:"), password: () => mustPrompt("Password:") };
      }
    }

    this.#LsignIn.debug("authorizing with", typeof params === "string" ? "bot token" : is("auth.exportedAuthorization", params) ? "exported authorization" : "AuthorizeUserParams");

    if (params && "botToken" in params) {
      while (true) {
        try {
          const auth = await this.invoke({ _: "auth.importBotAuthorization", api_id: apiId, api_hash: this.#apiHash, bot_auth_token: params.botToken, flags: 0 });
          await this.storage.setAccountId(Number(as("auth.authorization", auth).user.id));
          await this.storage.setAccountType("bot");
          break;
        } catch (err) {
          if (err instanceof Migrate) {
            await this[handleMigrationError](err);
            continue;
          } else {
            throw err;
          }
        }
      }
      this.#LsignIn.debug("authorized as bot");
      await this.#propagateAuthorizationState(true);
      await this.#updateManager.fetchState("authorize");
      return;
    }

    auth: while (true) {
      try {
        let phone: string;
        let sentCode: Api.auth_sentCode;
        while (true) {
          try {
            phone = typeof params.phone === "string" ? params.phone : await params.phone();
            const sendCode = () =>
              this.invoke({
                _: "auth.sendCode",
                phone_number: phone,
                api_id: this.#apiId,
                api_hash: this.#apiHash,
                settings: { _: "codeSettings" },
              }).then((v) => as("auth.sentCode", v));
            try {
              sentCode = await sendCode();
            } catch (err) {
              if (err instanceof Migrate) {
                await this[handleMigrationError](err);
                sentCode = await sendCode();
              } else {
                throw err;
              }
            }
            break;
          } catch (err) {
            if (err instanceof PhoneNumberInvalid) {
              continue;
            } else {
              throw err;
            }
          }
        }
        this.#LsignIn.debug("verification code sent");

        let err: unknown;
        code: while (true) {
          const code = typeof params.code === "string" ? params.code : await params.code();
          try {
            const auth = await this.invoke({
              _: "auth.signIn",
              phone_number: phone,
              phone_code: code,
              phone_code_hash: sentCode.phone_code_hash,
            });
            await this.storage.setAccountId(Number(as("auth.authorization", auth).user.id));
            await this.storage.setAccountType("user");
            this.#LsignIn.debug("signed in as user");
            await this.#propagateAuthorizationState(true);
            await this.#updateManager.fetchState("signIn");
            return;
          } catch (err_) {
            if (err_ instanceof PhoneCodeInvalid) {
              continue code;
            } else {
              err = err_;
              break code;
            }
          }
        }

        if (!(err instanceof SessionPasswordNeeded)) {
          throw err;
        }

        password: while (true) {
          const ap = await this.invoke({ _: "account.getPassword" });
          if (!(is("passwordKdfAlgoSHA256SHA256PBKDF2HMACSHA512iter100000SHA256ModPow", ap.current_algo))) {
            throw new Error(`Handling ${ap.current_algo?._} not implemented`);
          }
          try {
            const password = typeof params.password === "string" ? params.password : await params.password(ap.hint ?? null);
            const input = await checkPassword(password, ap);

            const auth = await this.invoke({ _: "auth.checkPassword", password: input });
            await this.storage.setAccountId(Number(as("auth.authorization", auth).user.id));
            await this.storage.setAccountType("user");
            this.#LsignIn.debug("signed in as user");
            await this.#propagateAuthorizationState(true);
            await this.#updateManager.fetchState("signIn");
            return;
          } catch (err) {
            if (err instanceof PasswordHashInvalid) {
              continue password;
            } else {
              throw err;
            }
          }
        }
      } catch (err) {
        if (err == restartAuth) {
          continue auth;
        } else {
          throw err;
        }
      }
    }
  }

  async signOut() {
    try {
      await Promise.all([
        this.storage.reset(),
        this.invoke({ _: "auth.logOut" }).then(() => {
          this.#propagateAuthorizationState(false);
        }),
      ]);
    } finally {
      this.#lastGetMe = null;
      await this.reconnect();
    }
  }

  /**
   * Same as calling `.connect()` followed by `.signIn(params)`.
   */
  async start(params?: SignInParams) {
    await this.connect();
    await this.signIn(params);
  }

  #connectionInsuranceLoopStarted = false;
  #connectionInsuranceLoopAbortController: AbortController | null = null;
  #startConnectionInsuranceLoop() {
    drop(this.#connectionInsuranceLoop());
  }
  async #connectionInsuranceLoop() {
    if (this.#connectionInsuranceLoopStarted) {
      return;
    }
    this.#connectionInsuranceLoopAbortController = new AbortController();
    this.#connectionInsuranceLoopStarted = true;
    while (!this.disconnected) {
      try {
        await new Promise((resolve, reject) => {
          const timeout = setTimeout(resolve, 10 * second);
          this.#connectionInsuranceLoopAbortController!.signal.onabort = () => {
            reject(this.#connectionInsuranceLoopAbortController?.signal.reason);
            clearTimeout(timeout);
          };
        });
      } catch {
        break;
      }
      if (!this.connected) {
        drop(this.#reconnect());
      }
    }
    this.#connectionInsuranceLoopStarted = false;
  }

  #pingLoopAbortController: AbortController | null = null;
  #pingInterval = 56 * second;
  #lastUpdates = new Date();
  #startPingLoop() {
    drop(this.#pingLoop());
  }
  async #pingLoop() {
    if (this.#cdn) {
      return;
    }
    this.#pingLoopAbortController = new AbortController();
    let timeElapsed = 0;
    while (this.connected) {
      const then = Date.now();
      try {
        await new Promise((resolve, reject) => {
          const timeout = setTimeout(resolve, this.#pingInterval - timeElapsed);
          this.#pingLoopAbortController!.signal.onabort = () => {
            reject(this.#pingLoopAbortController?.signal.reason);
            clearTimeout(timeout);
          };
        });
        if (!this.connected) {
          continue;
        }
        this.#pingLoopAbortController.signal.throwIfAborted();
        await this.invoke({ _: "ping_delay_disconnect", ping_id: getRandomId(), disconnect_delay: this.#pingInterval / second + 15 });
        this.#pingLoopAbortController.signal.throwIfAborted();
        if (Date.now() - this.#lastUpdates.getTime() >= 15 * minute) {
          drop(
            this.#updateManager.recoverUpdateGap("lastUpdates").then(() => {
              this.#lastUpdates = new Date();
            }),
          );
        }
      } catch (err) {
        if (err instanceof DOMException && err.name == "AbortError") {
          this.#pingLoopAbortController = new AbortController();
        }
        if (!this.connected) {
          continue;
        }
        this.#LpingLoop.error(err);
      } finally {
        timeElapsed = Date.now() - then;
      }
    }
  }

  async #invoke<T extends Api.AnyObject<P>, P extends Api.Function, R extends unknown = T["_"] extends keyof Api.Functions ? Api.ReturnType<Api.Functions[T["_"]]> : never>(function_: T): Promise<R>;
  async #invoke<T extends Api.AnyObject<P>, P extends Api.Function>(function_: T, noWait: true): Promise<void>;
  async #invoke<T extends Api.AnyObject<P>, P extends Api.Function, R extends unknown = T["_"] extends keyof Api.Functions ? Api.ReturnType<Api.Functions[T["_"]]> : never>(function_: T, noWait?: boolean): Promise<R | void> {
    let n = 1;
    while (true) {
      try {
        if (!this.#connectionInited && !isMtprotoFunction(function_)) {
          this.#connectionInited = true;
          const result = await this.#client.invoke({
            _: "initConnection",
            api_id: await this.#getApiId(),
            app_version: this.appVersion,
            device_model: this.deviceModel,
            lang_code: this.langCode,
            lang_pack: this.langPack,
            query: {
              _: "invokeWithLayer",
              layer: LAYER,
              query: function_,
            } as Api.Function,
            system_lang_code: this.systemLangCode,
            system_version: this.systemVersion,
          }, noWait);
          this.#L$initConncetion.debug("connection inited");
          return result as R | void;
        } else {
          return await this.#client.invoke(function_, noWait);
        }
      } catch (err) {
        if (err instanceof ConnectionNotInited) {
          this.#connectionInited = false;
          continue;
        } else if (await this.#handleInvokeError(Object.freeze({ client: this, error: err, function: function_, n: n++ }), () => Promise.resolve(false))) {
          continue;
        } else {
          throw err;
        }
      }
    }
  }

  #handleInvokeError = skipInvoke<C>();

  /**
   * Invokes a function waiting and returning its reply if the second parameter is not `true`. Requires the client
   * to be connected.
   *
   * @param function_ The function to invoke.
   */
  invoke: {
    <T extends Api.AnyObject<P>, P extends Api.Function, R extends unknown = T["_"] extends keyof Api.Functions ? Api.ReturnType<Api.Functions[T["_"]]> : never>(function_: T): Promise<R>;
    <T extends Api.AnyObject<P>, P extends Api.Function>(function_: T, noWait: true): Promise<void>;
    <T extends Api.AnyObject<P>, P extends Api.Function, R extends unknown = T["_"] extends keyof Api.Functions ? Api.ReturnType<Api.Functions[T["_"]]> : never>(function_: T, noWait?: boolean): Promise<R | void>;
    use: (handler: InvokeErrorHandler<Client<C>>) => void;
  } = Object.assign(
    this.#invoke,
    {
      use: (handler: InvokeErrorHandler<Client<C>>) => {
        const handle = this.#handleInvokeError;
        this.#handleInvokeError = async (ctx, next) => {
          let result: boolean | null = null;
          return await handle(ctx, async () => {
            if (result != null) return result;
            result = await handler(ctx, next);
            return result;
          });
        };
      },
    },
  );

  /**
   * Alias for `invoke` with its second parameter being `true`.
   */
  send<T extends Api.AnyObject<P>, P extends Api.Function>(function_: T): Promise<void> {
    return this.invoke(function_, true);
  }

  exportAuthString(): Promise<string> {
    return this.storage.exportAuthString(this.#apiId);
  }

  async importAuthString(authString: string) {
    await this.#initStorage();
    await this.storage.importAuthString(authString);
  }

  async #getUserAccessHash(userId: bigint) {
    const users = await this.invoke({ _: "users.getUsers", id: [{ _: "inputUser", user_id: userId, access_hash: 0n }] });
    const user = as("user", users[0]);
    if (user) {
      await this.messageStorage.setEntity(user);
    }
    return user?.access_hash ?? 0n;
  }

  async #getChannelAccessHash(channelId: bigint) {
    const channels = await this.invoke({ _: "channels.getChannels", id: [{ _: "inputChannel", channel_id: channelId, access_hash: 0n }] });
    const channel = as("channel", channels.chats[0]);
    if (channel) {
      await this.messageStorage.setEntity(channel);
    }
    return channel?.access_hash ?? 0n;
  }

  /**
   * Get a chat's inputPeer. Useful when calling API functions directly.
   *
   * @param id The identifier of the chat.
   */
  async getInputPeer(id: ID): Promise<Api.InputPeer> {
    if (id === "me" || id == await this.#getSelfId()) {
      return { _: "inputPeerSelf" };
    }
    const inputPeer = await this.#getInputPeerInner(id);
    if (((is("inputPeerUser", inputPeer) || is("inputPeerChannel", inputPeer)) && inputPeer.access_hash == 0n) && await this.storage.getAccountType() == "bot") {
      if ("channel_id" in inputPeer) {
        inputPeer.access_hash = await this.#getChannelAccessHash(inputPeer.channel_id);
      } else {
        inputPeer.access_hash = await this.#getUserAccessHash(inputPeer.user_id);
      }
    }
    if ((is("inputPeerUser", inputPeer) || is("inputPeerChannel", inputPeer)) && inputPeer.access_hash == 0n && await this.storage.getAccountType() == "user") {
      throw new AccessError(`Cannot access the chat ${id} because there is no access hash for it.`);
    }
    return inputPeer;
  }

  /**
   * Get a channel or a supergroup's inputChannel. Useful when calling API functions directly.
   *
   * @param id The identifier of the channel or the supergroup.
   */
  async getInputChannel(id: ID): Promise<Api.inputChannel> {
    const inputPeer = await this.getInputPeer(id);
    if (!(is("inputPeerChannel", inputPeer))) {
      throw new TypeError(`The chat ${id} is not a channel neither a supergroup.`);
    }
    return { ...inputPeer, _: "inputChannel" };
  }

  /**
   * Get a user's inputUser. Useful when calling API functions directly.
   *
   * @param id The identifier of the user.
   */
  async getInputUser(id: ID): Promise<Api.inputUser> {
    const inputPeer = await this.getInputPeer(id);
    if (!(is("inputPeerUser", inputPeer))) {
      throw new TypeError(`The chat ${id} is not a private chat.`);
    }
    return { ...inputPeer, _: "inputUser" };
  }

  async #getInputPeerInner(id: ID) {
    const idn = Number(id);
    if (!isNaN(idn)) {
      id = idn;
    }
    if (typeof id === "string") {
      id = getUsername(id);
      let resolvedId = 0;
      const maybeUsername = await this.messageStorage.getUsername(id);
      if (maybeUsername != null && Date.now() - maybeUsername[1].getTime() < USERNAME_TTL) {
        const [id] = maybeUsername;
        resolvedId = id;
      } else {
        const resolved = await this.invoke({ _: "contacts.resolveUsername", username: id });
        await this.#updateManager.processChats(resolved.chats);
        await this.#updateManager.processUsers(resolved.users);
        if (is("peerUser", resolved.peer)) {
          resolvedId = peerToChatId(resolved.peer);
        } else if (is("peerChannel", resolved.peer)) {
          resolvedId = peerToChatId(resolved.peer);
        } else {
          unreachable();
        }
      }
      const resolvedIdType = getChatIdPeerType(resolvedId);
      if (resolvedIdType == "user") {
        const accessHash = await this.messageStorage.getUserAccessHash(resolvedId);
        return { _: "inputPeerUser", user_id: chatIdToPeerId(resolvedId), access_hash: accessHash ?? 0n } as Api.inputPeerUser;
      } else if (resolvedIdType == "channel") {
        const accessHash = await this.messageStorage.getChannelAccessHash(resolvedId);
        return { _: "inputPeerChannel", channel_id: chatIdToPeerId(resolvedId), access_hash: accessHash ?? 0n } as Api.inputPeerChannel;
      } else {
        unreachable();
      }
    } else if (id > 0) {
      const accessHash = await this.messageStorage.getUserAccessHash(id);
      return { _: "inputPeerUser", user_id: chatIdToPeerId(id), access_hash: accessHash ?? 0n } as Api.inputPeerUser;
    } else if (-MAX_CHAT_ID <= id) {
      return { _: "inputPeerChat", chat_id: BigInt(Math.abs(id)) } as Api.inputPeerChat;
    } else if (ZERO_CHANNEL_ID - MAX_CHANNEL_ID <= id && id != ZERO_CHANNEL_ID) {
      const accessHash = await this.messageStorage.getChannelAccessHash(id);
      return { _: "inputPeerChannel", channel_id: chatIdToPeerId(id), access_hash: accessHash ?? 0n } as Api.inputPeerChannel;
    } else {
      throw new InputError("The ID is of an format unknown.");
    }
  }

  private [getEntity](peer: Api.peerUser): Promise<Api.user | null>;
  private [getEntity](peer: Api.peerChat): Promise<Api.chat | Api.chatForbidden | null>;
  private [getEntity](peer: Api.peerChannel): Promise<Api.channel | Api.channelForbidden | null>;
  private [getEntity](peer: Api.peerUser | Api.peerChat | Api.peerChannel): Promise<Api.user | Api.chat | Api.chatForbidden | Api.channel | Api.channelForbidden | null>;
  private async [getEntity](peer: Api.peerUser | Api.peerChat | Api.peerChannel) {
    const id = peerToChatId(peer);
    const entity = await this.messageStorage.getEntity(id);
    if (entity == null && await this.storage.getAccountType() == "bot" && is("peerUser", peer) || is("peerChannel", peer)) {
      await this.getInputPeer(id);
    } else {
      return entity;
    }
    return await this.messageStorage.getEntity(id);
  }

  async #handleCtxUpdate(update: Update) {
    await this.middleware()(await this.#constructContext(update), resolve);
  }

  #queueHandleCtxUpdate(update: Update) {
    this.#updateManager.getHandleUpdateQueue(UpdateManager.MAIN_BOX_ID).add(async () => {
      await this.#handleCtxUpdate(update);
    });
  }

  async #handleUpdate(update: Api.Update) {
    const promises = new Array<Promise<unknown>>();
    if (is("updateUserName", update)) {
      await this.messageStorage.updateUsernames(Number(update.user_id), update.usernames.map((v) => v.username));
      const peer: Api.peerUser = { ...update, _: "peerUser" };
      const entity = await this[getEntity](peer);
      if (entity != null) {
        entity.usernames = update.usernames;
        entity.first_name = update.first_name;
        entity.last_name = update.last_name;
        await this.messageStorage.setEntity(entity);
      }
    }

    if (MessageManager.canHandleUpdate(update)) {
      const update_ = await this.#messageManager.handleUpdate(update);
      if (update_) {
        promises.push((async () => {
          try {
            await this.#handleCtxUpdate(update_);
          } finally {
            if ("deletedMessages" in update_) {
              for (const { chatId, messageId } of update_.deletedMessages) {
                await this.messageStorage.setMessage(chatId, messageId, null);
                await this.#chatListManager.reassignChatLastMessage(chatId);
              }
            }
          }
        })());
      }
    }

    if (VideoChatManager.canHandleUpdate(update)) {
      promises.push(this.#handleCtxUpdate(await this.#videoChatManager.handleUpdate(update)));
    }

    if (CallbackQueryManager.canHandleUpdate(update)) {
      promises.push(this.#handleCtxUpdate(await this.#callbackQueryManager.handleUpdate(update)));
    }

    if (InlineQueryManager.canHandleUpdate(update)) {
      promises.push(this.#handleCtxUpdate(await this.#inlineQueryManager.handleUpdate(update)));
    }

    if (ReactionManager.canHandleUpdate(update)) {
      const upd = await this.#reactionManager.handleUpdate(update);
      if (upd) {
        promises.push(this.#handleCtxUpdate(upd));
      }
    }

    if (ChatListManager.canHandleUpdate(update)) {
      await this.#chatListManager.handleUpdate(update);
    }

    if (StoryManager.canHandleUpdate(update)) {
      const upd = await this.#storyManager.handleUpdate(update);
      if (upd) {
        promises.push(this.#handleCtxUpdate(upd));
      }
    }

    if (BusinessConnectionManager.canHandleUpdate(update)) {
      promises.push(this.#handleCtxUpdate(await this.#businessConnectionManager.handleUpdate(update)));
    }

    return () => Promise.all(promises);
  }

  #lastGetMe: User | null = null;
  async #getMe() {
    if (this.#lastGetMe != null) {
      return this.#lastGetMe;
    } else {
      const user = await this.getMe();
      this.#lastGetMe = user;
      return user;
    }
  }

  //
  // ========================= ACCOUNT ========================= //
  //

  /**
   * Get information on the currently authorized user.
   *
   * @method ac
   */
  async getMe(): Promise<User> {
    let user_ = await this[getEntity]({ _: "peerUser", user_id: BigInt(await this.#getSelfId()) });
    if (user_ == null) {
      const users = await this.invoke({ _: "users.getUsers", id: [{ _: "inputUserSelf" }] });
      user_ = as("user", users[0]);
      await this.messageStorage.setEntity(user_);
    }
    const user = constructUser(user_);
    this.#lastGetMe = user;
    return user;
  }

  /**
   * Show a username in the current account, a bot account, a supergroup, or a channel's profile. User-only.
   *
   * @method ac
   * @param id `"me"`, a bot ID, a supergroup ID, or a channel ID.
   * @param username The username to show.
   */
  async showUsername(id: ID, username: string) {
    await this.#accountManager.showUsername(id, username);
  }

  /**
   * Hide a username from the current account, a bot account, a supergroup, or a channel's profile. User-only.
   *
   * @method ac
   * @param id `"me"`, a bot ID, a supergroup ID, or a channel ID.
   * @param username The username to hide.
   */
  async hideUsername(id: ID, username: string) {
    await this.#accountManager.hideUsername(id, username);
  }

  /**
   * Reorder the usernames of the current account, a bot account, a supergroup, or a channel's profile. User-only.
   *
   * @method ac
   * @param id `"me"`, a bot ID, a supergroup ID, or a channel ID.
   * @param order The new order to use.
   * @returns Whether the order was changed.
   */
  async reorderUsernames(id: ID, order: string[]): Promise<boolean> {
    return await this.#accountManager.reorderUsernames(id, order);
  }

  /**
   * Hide all usernames from the a supergroup or a channel's profile. User-only.
   *
   * @method ac
   * @param id A supergroup ID or a channel ID.
   */
  async hideUsernames(id: ID): Promise<boolean> {
    return await this.#accountManager.hideUsernames(id);
  }

  /**
   * Get a business connection. Bot-only.
   *
   * @method ac
   * @param id The identifier of the business connection.
   */
  async getBusinessConnection(id: string): Promise<BusinessConnection> {
    return await this.#businessConnectionManager.getBusinessConnection(id);
  }

  //
  // ========================= MESSAGES ========================= //
  //

  /**
   * Send a text message.
   *
   * @method ms
   * @param chatId The chat to send the message to.
   * @param text The message's text.
   * @returns The sent text message.
   */
  async sendMessage(chatId: ID, text: string, params?: SendMessageParams): Promise<MessageText> {
    return await this.#messageManager.sendMessage(chatId, text, params);
  }

  /**
   * Send a photo.
   *
   * @method ms
   * @param chatId The chat to send the photo to.
   * @param photo The photo to send.
   * @returns The sent photo.
   */
  async sendPhoto(chatId: ID, photo: FileSource, params?: SendPhotoParams): Promise<MessagePhoto> {
    return await this.#messageManager.sendPhoto(chatId, photo, params);
  }

  /**
   * Send a document.
   *
   * @method ms
   * @param chatId The chat to send the document to.
   * @param document The document to send.
   * @returns The sent document.
   */
  async sendDocument(chatId: ID, document: FileSource, params?: SendDocumentParams): Promise<MessageDocument> {
    return await this.#messageManager.sendDocument(chatId, document, params);
  }

  /**
   * Send a sticker.
   *
   * @method ms
   * @param chatId The chat to send the sticker to.
   * @param document The sticker to send.
   * @returns The sent sticker.
   */
  async sendSticker(chatId: ID, sticker: FileSource, params?: SendStickerParams): Promise<MessageSticker> {
    return await this.#messageManager.sendSticker(chatId, sticker, params);
  }

  /**
   * Send a video.
   *
   * @method ms
   * @param chatId The chat to send the video to.
   * @param video The video to send.
   * @returns The sent video.
   */
  async sendVideo(chatId: ID, video: FileSource, params?: SendVideoParams): Promise<MessageVideo> {
    return await this.#messageManager.sendVideo(chatId, video, params);
  }

  /**
   * Send an animation.
   *
   * @method ms
   * @param chatId The chat to send the animation to.
   * @param animation The animation to send.
   * @returns The sent animation.
   */
  async sendAnimation(chatId: ID, animation: FileSource, params?: SendAnimationParams): Promise<MessageAnimation> {
    return await this.#messageManager.sendAnimation(chatId, animation, params);
  }

  /**
   * Send a voice message.
   *
   * @method ms
   * @param chatId The chat to send the voice message to.
   * @param voice The voice to send.
   * @returns The sent voice message.
   */
  async sendVoice(chatId: ID, voice: FileSource, params?: SendVoiceParams): Promise<MessageVoice> {
    return await this.#messageManager.sendVoice(chatId, voice, params);
  }

  /**
   * Send an audio file.
   *
   * @method ms
   * @param chatId The chat to send the audio file to.
   * @param audio The audio to send.
   * @returns The sent audio filr.
   */
  async sendAudio(chatId: ID, audio: FileSource, params?: SendAudioParams): Promise<MessageAudio> {
    return await this.#messageManager.sendAudio(chatId, audio, params);
  }

  /**
   * Send a media group.
   *
   * @method ms
   * @param chatId The chat to send the media group to.
   * @param media The media to include in the media group. Animations are not allowed. All of them must be of the same media type, but an exception is that photos and videos can be mixed.
   * @returns The sent messages.
   */
  async sendMediaGroup(chatId: ID, media: InputMedia[], params?: SendMediaGroupParams): Promise<Message[]> {
    return await this.#messageManager.sendMediaGroup(chatId, media, params);
  }

  /**
   * Send a video note.
   *
   * @method ms
   * @param chatId The chat to send the video note to.
   * @param videoNote The video note to send.
   * @returns The sent video note.
   */
  async sendVideoNote(chatId: ID, videoNote: FileSource, params?: SendVideoNoteParams): Promise<MessageVideoNote> {
    return await this.#messageManager.sendVideoNote(chatId, videoNote, params);
  }

  /**
   * Send a location.
   *
   * @method ms
   * @param chatId The chat to send the location to.
   * @param latitude The location's latitude.
   * @param longitude The location's longitude.
   * @returns The sent location.
   */
  async sendLocation(chatId: ID, latitude: number, longitude: number, params?: SendLocationParams): Promise<MessageLocation> {
    return await this.#messageManager.sendLocation(chatId, latitude, longitude, params);
  }

  /**
   * Send a contact.
   *
   * @method ms
   * @param chatId The chat to send the contact to.
   * @param firstName The contact's first name.
   * @param number The contact's phone number.
   * @returns The sent contact.
   */
  async sendContact(chatId: ID, firstName: string, number: string, params?: SendContactParams): Promise<MessageContact> {
    return await this.#messageManager.sendContact(chatId, firstName, number, params);
  }

  /**
   * Send a dice.
   *
   * @method ms
   * @param chatId The chat to send the dice to.
   * @returns The sent dice.
   */
  async sendDice(chatId: ID, params?: SendDiceParams): Promise<MessageDice> {
    return await this.#messageManager.sendDice(chatId, params);
  }

  /**
   * Send a venue.
   *
   * @method ms
   * @param chatId The chat to send the venue to.
   * @param latitude The latitude of the venue.
   * @param longitude The longitude of the venue.
   * @param title The title of the venue.
   * @param address The written address of the venue.
   * @returns The sent venue.
   */
  async sendVenue(chatId: ID, latitude: number, longitude: number, title: string, address: string, params?: SendVenueParams): Promise<MessageVenue> {
    return await this.#messageManager.sendVenue(chatId, latitude, longitude, title, address, params);
  }

  /**
   * Send a poll.
   *
   * @method ms
   * @param chatId The chat to send the poll to.
   * @param question The poll's question.
   * @param options The poll's options.
   * @returns The sent poll.
   */
  async sendPoll(chatId: ID, question: string, options: [string, string, ...string[]], params?: SendPollParams): Promise<MessagePoll> {
    return await this.#messageManager.sendPoll(chatId, question, options, params);
  }

  /**
   * Send an invoice.
   *
   * @method ms
   * @param chatId The chat to send the invoice to.
   * @param title The invoice's title.
   * @param description The invoice's description.
   * @param payload The invoice's payload.
   * @param currency The invoice's currency.
   * @param prices The invoice's price tags.
   * @returns The sent invoice.
   */
  async sendInvoice(chatId: ID, title: string, description: string, payload: string, currency: string, prices: PriceTag[], params?: SendInvoiceParams): Promise<MessageInvoice> {
    return await this.#messageManager.sendInvoice(chatId, title, description, payload, currency, prices, params);
  }

  /**
   * Edit a message's text.
   *
   * @method ms
   * @param chatId The identifier of the chat that contains the message.
   * @param messageId The message's identifier.
   * @param text The new text of the message.
   * @returns The edited text message.
   */
  async editMessageText(chatId: ID, messageId: number, text: string, params?: EditMessageParams): Promise<MessageText> {
    return await this.#messageManager.editMessageText(chatId, messageId, text, params);
  }

  /**
   * Edit a message's media.
   *
   * @method ms
   * @param chatId The identifier of the chat that contains the message.
   * @param messageId The message's identifier.
   * @param media The new media of the message.
   * @returns The edited message.
   */
  async editMessageMedia(chatId: ID, messageId: number, media: InputMedia, params?: EditMessageMediaParams): Promise<Message> {
    return await this.#messageManager.editMessageMedia(chatId, messageId, media, params);
  }

  /**
   * Edit an inline message's media.
   *
   * @method ms
   * @param inlineMessageId The inline message's identifier.
   * @param media The new media of the message.
   */
  async editInlineMessageMedia(inlineMessageId: string, media: InputMedia, params?: EditMessageMediaParams): Promise<void> {
    await this.#messageManager.editInlineMessageMedia(inlineMessageId, media, params);
  }

  /**
   * Edit an inline message's text. Bot-only.
   *
   * @method ms
   * @param inlineMessageId The inline message's identifier.
   * @param text The new text of the message.
   */
  async editInlineMessageText(inlineMessageId: string, text: string, params?: EditMessageParams): Promise<void> {
    await this.#messageManager.editInlineMessageText(inlineMessageId, text, params);
  }

  /**
   * Edit a message's reply markup.
   *
   * @method ms
   * @param chatId The identifier of the chat that contains the message.
   * @param messageId The message's identifier.
   * @returns The edited message.
   */
  async editMessageReplyMarkup(
    chatId: ID,
    messageId: number,
    params?: EditMessageReplyMarkupParams,
  ): Promise<Message> {
    return await this.#messageManager.editMessageReplyMarkup(chatId, messageId, params);
  }

  /**
   * Edit an inline message's reply markup. Bot-only.
   *
   * @method ms
   * @param inlineMessageId The inline message's identifier.
   */
  async editInlineMessageReplyMarkup(inlineMessageId: string, params?: EditMessageReplyMarkupParams) {
    await this.#messageManager.editInlineMessageReplyMarkup(inlineMessageId, params);
  }

  /**
   * Edit a message's live location.
   *
   * @method ms
   * @param chatId The identifier of the chat that contains the messages.
   * @param messageId The message's identifier.
   * @param latitude The new latitude.
   * @param longitude The new longitude.
   * @returns The edited location message.
   */
  async editMessageLiveLocation(
    chatId: ID,
    messageId: number,
    latitude: number,
    longitude: number,
    params?: EditMessageLiveLocationParams,
  ): Promise<MessageLocation> {
    return await this.#messageManager.editMessageLiveLocation(chatId, messageId, latitude, longitude, params);
  }

  /**
   * Edit an inline message's live location. Bot-only.
   *
   * @method ms
   * @param inlineMessageId The inline message's identifier.
   * @param latitude The new latitude.
   * @param longitude The new longitude.
   * @returns The edited location message.
   */
  async editInlineMessageLiveLocation(
    inlineMessageId: string,
    latitude: number,
    longitude: number,
    params?: EditMessageLiveLocationParams,
  ) {
    await this.#messageManager.editInlineMessageLiveLocation(inlineMessageId, latitude, longitude, params);
  }

  /**
   * Retrieve multiple messages.
   *
   * @method ms
   * @param chatId The identifier of the chat to retrieve the messages from.
   * @param messageIds The identifiers of the messages to retrieve.
   * @example ```ts
   * const message = await client.getMessages("@MTKruto", [210, 212]);
   * ```
   * @returns The retrieved messages.
   */
  async getMessages(chatId: ID, messageIds: number[]): Promise<Message[]> {
    return await this.#messageManager.getMessages(chatId, messageIds);
  }

  /**
   * Retrieve a single message.
   *
   * @method ms
   * @param chatId The identifier of the chat to retrieve the message from.
   * @param messageId The identifier of the message to retrieve.
   * @example ```ts
   * const message = await client.getMessage("@MTKruto", 212);
   * ```
   * @returns The retrieved message.
   */
  async getMessage(chatId: ID, messageId: number): Promise<Message | null> {
    return await this.#messageManager.getMessage(chatId, messageId);
  }

  /**
   * Delete multiple messages.
   *
   * @method ms
   * @param chatId The identifier of the chat that contains the messages.
   * @param messageIds The identifiers of the messages to delete.
   */
  async deleteMessages(chatId: ID, messageIds: number[], params?: DeleteMessagesParams) {
    await this.#messageManager.deleteMessages(chatId, messageIds, params);
  }

  /**
   * Delete a single message.
   *
   * @method ms
   * @param chatId The identifier of the chat that contains the message.
   * @param messageId The identifier of the message to delete.
   */
  async deleteMessage(chatId: ID, messageId: number, params?: DeleteMessageParams) {
    await this.#messageManager.deleteMessages(chatId, [messageId], params);
  }

  /**
   * Delete all messages sent by a specific member of a chat. User-only.
   *
   * @method ms
   * @param chatId The identifier of the chat. Must be a supergroup.
   * @param memberId The identifier of the member.
   */
  async deleteChatMemberMessages(chatId: ID, memberId: ID) {
    await this.#messageManager.deleteChatMemberMessages(chatId, memberId);
  }

  /**
   * Pin a message in a chat.
   *
   * @method ms
   * @param chatId The identifier of the chat that contains the message.
   * @param messageId The message's identifier.
   */
  async pinMessage(chatId: ID, messageId: number, params?: PinMessageParams) {
    await this.#messageManager.pinMessage(chatId, messageId, params);
  }

  /**
   * Unpin a pinned message.
   *
   * @method ms
   * @param chatId The identifier of the chat that contains the message.
   * @param messageId The message's identifier.
   */
  async unpinMessage(chatId: ID, messageId: number) {
    await this.#messageManager.unpinMessage(chatId, messageId);
  }

  /**
   * Unpin all pinned messages.
   *
   * @method ms
   * @param chatId The identifier of the chat.
   */
  async unpinMessages(chatId: ID) {
    await this.#messageManager.unpinMessages(chatId);
  }

  /**
   * Forward multiple messages.
   *
   * @method ms
   * @param from The identifier of the chat to forward the messages from.
   * @param to The identifier of the chat to forward the messages to.
   * @param messageIds The identifiers of the messages to forward.
   * @returns The forwarded messages.
   */
  async forwardMessages(from: ID, to: ID, messageIds: number[], params?: ForwardMessagesParams): Promise<Message[]> {
    return await this.#messageManager.forwardMessages(from, to, messageIds, params);
  }

  /**
   * Forward a single message.
   *
   * @method ms
   * @param from The identifier of the chat to forward the message from.
   * @param to The identifier of the chat to forward the message to.
   * @param messageId The identifier of the message to forward.
   * @returns The forwarded message.
   */
  async forwardMessage(from: ID, to: ID, messageId: number, params?: ForwardMessagesParams): Promise<Message> {
    return (await this.forwardMessages(from, to, [messageId], params))[0];
  }

  /**
   * Stop a poll.
   *
   * @method ms
   * @param chatId The chat that includes the poll.
   * @param messageId The idenfifier of the poll's message.
   * @returns The new state of the poll.
   */
  async stopPoll(chatId: ID, messageId: number, params?: StopPollParams): Promise<Poll> {
    return await this.#messageManager.stopPoll(chatId, messageId, params);
  }

  /**
   * Send a chat action.
   *
   * @method ms
   * @param chatId The chat to send the chat action to.
   * @param action The chat action.
   * @param messageThreadId The thread to send the chat action to.
   */
  async sendChatAction(chatId: ID, action: ChatAction, params?: { messageThreadId?: number }) {
    await this.#messageManager.sendChatAction(chatId, action, params);
  }

  /**
   * Search the messages of a chat. User-only.
   *
   * @method ms
   * @param chatId The identifier of the chat to search the messages in.
   * @param query The message search query.
   */
  async searchMessages(chatId: ID, query: string, params?: SearchMessagesParams): Promise<Message[]> {
    return await this.#messageManager.searchMessages(chatId, query, params);
  }

  //
  // ========================= FILES ========================= //
  //

  /**
   * Download a file.
   *
   * @method fs
   * @param fileId The identifier of the file to download.
   * @example ```ts
   * for await (const chunk of client.download(fileId, { chunkSize: 256 * 1024 })) {
   *   await outFile.write(chunk);
   * }
   * ```
   * @returns A generator yielding the contents of the file.
   */
  async *download(fileId: string, params?: DownloadParams): AsyncGenerator<Uint8Array, void, unknown> {
    for await (const chunk of this.#fileManager.download(fileId, params)) {
      yield chunk;
    }
  }

  /**
   * Get custom emoji documents for download.
   *
   * @method fs
   * @param id Identifier of one or more of custom emojis.
   * @returns The custom emoji documents.
   */
  async getCustomEmojiStickers(id: string | string[]): Promise<Sticker[]> {
    return await this.#fileManager.getCustomEmojiStickers(id);
  }

  //
  // ========================= CHATS ========================= //
  //

  /**
   * Get chats from a chat list. User-only.
   *
   * @method ch
   */
  async getChats(params?: GetChatsParams): Promise<ChatListItem[]> {
    return await this.#chatListManager.getChats(params?.from, params?.after, params?.limit);
  }

  /**
   * Get a chat.
   *
   * @method ch
   */
  async getChat(chatId: ID): Promise<Chat> {
    return await this.#chatListManager.getChat(chatId);
  }

  /**
   * Get chat history. User-only.
   *
   * @method ch
   * @param chatId The identifier of the chat to get its history.
   */
  async getHistory(chatId: ID, params?: GetHistoryParams): Promise<Message[]> {
    return await this.#messageManager.getHistory(chatId, params);
  }

  /**
   * Set a chat's available reactions. User-only.
   *
   * @method ch
   * @param chatId The identifier of the chat.
   * @param availableReactions The new available reactions.
   */
  async setAvailableReactions(chatId: ID, availableReactions: "none" | "all" | Reaction[]) {
    await this.#messageManager.setAvailableReactions(chatId, availableReactions);
  }

  /**
   * Set a chat's photo.
   *
   * @method ch
   * @param chatId The identifier of the chat.
   * @param photo A photo to set as the chat's photo.
   */
  async setChatPhoto(chatId: number, photo: FileSource, params?: SetChatPhotoParams) {
    await this.#messageManager.setChatPhoto(chatId, photo, params);
  }

  /**
   * Delete a chat's photo.
   *
   * @method ch
   * @param chatId The identifier of the chat.
   */
  async deleteChatPhoto(chatId: number) {
    await this.#messageManager.deleteChatPhoto(chatId);
  }

  /**
   * Ban a member from a chat.
   *
   * @method ch
   * @param chatId The identifier of the chat.
   * @param memberId The identifier of the member.
   */
  async banChatMember(chatId: ID, memberId: ID, params?: BanChatMemberParams) {
    await this.#messageManager.banChatMember(chatId, memberId, params);
  }

  /**
   * Unban a member from a chat.
   *
   * @method ch
   * @param chatId The identifier of the chat. Must be a supergroup.
   * @param memberId The identifier of the member.
   */
  async unbanChatMember(chatId: ID, memberId: ID) {
    await this.#messageManager.unbanChatMember(chatId, memberId);
  }

  /**
   * Kick a member from a chat. Same as a banChatMember call followed by unbanChatMember.
   *
   * @method ch
   * @param chatId The identifier of the chat. Must be a supergroup.
   * @param memberId The identifier of the member.
   */
  async kickChatMember(chatId: ID, memberId: ID) {
    await this.#messageManager.banChatMember(chatId, memberId);
    await this.#messageManager.unbanChatMember(chatId, memberId);
  }

  /**
   * Set the rights of a chat member.
   *
   * @method ch
   * @param chatId The identifier of the chat. Must be a supergroup.
   * @param memberId The identifier of a member.
   */
  async setChatMemberRights(chatId: ID, memberId: ID, params?: SetChatMemberRightsParams) {
    await this.#messageManager.setChatMemberRights(chatId, memberId, params);
  }

  /**
   * Get the administrators of a chat.
   *
   * @method ch
   * @param chatId The identifier of the chat.
   * @returns The chat's administrators.
   */
  async getChatAdministrators(chatId: ID): Promise<ChatMember[]> {
    return await this.#chatListManager.getChatAdministrators(chatId);
  }

  /**
   * Enable join requests in a chat. User-only.
   *
   * @method ch
   * @param chatId The identifier of the chat. Must be a channel or a supergroup.
   */
  async enableJoinRequests(chatId: ID) {
    await this.#messageManager.enableJoinRequests(chatId);
  }

  /**
   * Disable join requests in a chat. User-only.
   *
   * @method ch
   * @param chatId The identifier of the chat. Must be a channel or a supergroup.
   */
  async disableJoinRequests(chatId: ID) {
    await this.#messageManager.disableJoinRequests(chatId);
  }

  /**
   * Get inactive chats. User-only.
   *
   * @method ch
   * @retuns A list of inactive chats the current user is member of.
   */
  async getInactiveChats(): Promise<InactiveChat[]> {
    return await this.#accountManager.getInactiveChats();
  }

  /**
   * Get the invite links created for a chat. User-only.
   *
   * @method ch
   * @param chatId The identifier of the chat.
   * @returns The invite links created for the chat. This might be a subset of the results if they were less than `limit`. The parameters `afterDate` and `afterInviteLink` can be used for pagination.
   */
  async getCreatedInviteLinks(chatId: ID, params?: GetCreatedInviteLinksParams): Promise<InviteLink[]> {
    return await this.#messageManager.getCreatedInviteLinks(chatId, params);
  }

  /**
   * Join a chat. User-only.
   *
   * @method ch
   * @param chatId The identifier of the chat to join.
   */
  async joinChat(chatId: ID) {
    await this.#messageManager.joinChat(chatId);
  }

  /**
   * Leave a chat.
   *
   * @method ch
   * @param chatId The identifier of the chat to leave.
   */
  async leaveChat(chatId: ID) {
    await this.#messageManager.leaveChat(chatId);
  }

  /**
   * Get information on a user's chat membership.
   *
   * @method ch
   * @param chatId The identifier of a chat that includes the user.
   * @param userId The identifier of the user.
   */
  async getChatMember(chatId: ID, userId: ID): Promise<ChatMember> {
    return await this.#messageManager.getChatMember(chatId, userId);
  }

  /**
   * Set a chat's sticker set.
   *
   * @method ch
   * @param chatId The identifier of the chat. Must be a supergroup.
   * @param setName The name of the set.
   */
  async setChatStickerSet(chatId: ID, setName: string) {
    await this.#messageManager.setChatStickerSet(chatId, setName);
  }

  /**
   * Delete a chat's sticker set.
   *
   * @method ch
   * @param chatId The identifier of the chat. Must be a supergroup.
   */
  async deleteChatStickerSet(chatId: ID) {
    await this.#messageManager.deleteChatStickerSet(chatId);
  }

  /**
   * Set the number of boosts required to circument a chat's default restrictions. User-only.
   *
   * @method ch
   * @param chatId The identifier of the chat.
   * @param boosts The number of boosts required to circumvent its restrictions.
   */
  async setBoostsRequiredToCircumventRestrictions(chatId: ID, boosts: number) {
    await this.#messageManager.setBoostsRequiredToCircumventRestrictions(chatId, boosts);
  }

  /**
   * Create an invite link.
   *
   * @method ch
   * @param chatId The identifier of the chat to create the invite link for.
   * @returns The newly created invite link.
   */
  async createInviteLink(chatId: ID, params?: CreateInviteLinkParams): Promise<InviteLink> {
    return await this.#messageManager.createInviteLink(chatId, params);
  }

  /**
   * Approve a join request.
   *
   * @method ch
   * @param chatId The identifier of the chat that contains the join request.
   * @param userId The user who made the join request.
   */
  async approveJoinRequest(chatId: ID, userId: ID): Promise<void> {
    await this.#messageManager.approveJoinRequest(chatId, userId);
  }

  /**
   * Decline a join request.
   *
   * @method ch
   * @param chatId The identifier of the chat that contains the join request.
   * @param userId The user who made the join request.
   */
  async declineJoinRequest(chatId: ID, userId: ID): Promise<void> {
    await this.#messageManager.declineJoinRequest(chatId, userId);
  }

  /**
   * Approve all join requests. User-only.
   *
   * @method ch
   * @param chatId The identifier of the chat that contains the join requests.
   */
  async approveJoinRequests(chatId: ID, params?: ApproveJoinRequestsParams): Promise<void> {
    await this.#messageManager.approveJoinRequests(chatId, params);
  }

  /**
   * Decline all join requests. User-only.
   *
   * @method ch
   * @param chatId The identifier of the chat that contains the join requests.
   */
  async declineJoinRequests(chatId: ID, params?: DeclineJoinRequestsParams): Promise<void> {
    await this.#messageManager.declineJoinRequests(chatId, params);
  }

  /**
   * Add a single user to a chat.
   *
   * @method ch
   * @param chatId The identifier of the chat to add the user to.
   * @param userId The identifier of the user to add to the chat.
   * @returns An array of FailedInvitation that has at most a length of 1. If empty, it means that the user was added.
   */
  async addChatMember(chatId: ID, userId: ID, params?: AddChatMemberParams): Promise<FailedInvitation[]> {
    return await this.#messageManager.addChatMember(chatId, userId, params);
  }

  /**
   * Add multiple users at once to a channel or a supergroup.
   *
   * @method ch
   * @param chatId The identifier of the channel or supergroup to add the users to.
   * @param userId The identifiers of the users to add to the channel or supergroup.
   */
  async addChatMembers(chatId: ID, userIds: ID[]): Promise<FailedInvitation[]> {
    return await this.#messageManager.addChatMembers(chatId, userIds);
  }

  //
  // ========================= CALLBACK QUERIES ========================= //
  //

  /**
   * Send a callback query. User-only.
   *
   * @method cq
   * @param chatId The chat that includes the messsage.
   * @param messageId The message that includes at a button responsible for the callback query question.
   * @param question The callback query's question.
   * @returns The bot's answer to the callback query.
   */
  async sendCallbackQuery(chatId: ID, messageId: number, question: CallbackQueryQuestion): Promise<CallbackQueryAnswer> {
    return await this.#callbackQueryManager.sendCallbackQuery(chatId, messageId, question);
  }

  /**
   * Answer a callback query. Bot-only.
   *
   * @method cq
   * @param id ID of the callback query to answer.
   */
  async answerCallbackQuery(id: string, params?: AnswerCallbackQueryParams) {
    await this.#callbackQueryManager.answerCallbackQuery(id, params);
  }

  //
  // ========================= INLINE QUERIES ========================= //
  //

  /**
   * Send an inline query. User-only.
   *
   * @method iq
   * @param userId The ID of the bot to send the inline query to.
   * @param chatId The ID of the chat from which the inline query is sent.
   * @returns The bot's answer to the inline query.
   */
  async sendInlineQuery(userId: ID, chatId: ID, params?: SendInlineQueryParams): Promise<InlineQueryAnswer> {
    return await this.#inlineQueryManager.sendInlineQuery(userId, chatId, params);
  }

  /**
   * Answer an inline query. Bot-only.
   *
   * @method iq
   * @param id The ID of the inline query to answer.
   * @param results The results to answer with.
   */
  async answerInlineQuery(id: string, results: InlineQueryResult[], params?: AnswerInlineQueryParams) {
    await this.#inlineQueryManager.answerInlineQuery(id, results, params);
  }

  //
  // ========================= BOTS ========================= //
  //

  /**
   * Set the bot's description in the given language. Bot-only.
   *
   * @method bs
   */
  async setMyDescription(params?: { description?: string; languageCode?: string }) {
    await this.#botInfoManager.setMyDescription(params);
  }

  /**
   * Set the bot's name in the given language. Bot-only.
   *
   * @method bs
   */
  async setMyName(params?: { name?: string; languageCode?: string }) {
    await this.#botInfoManager.setMyName(params);
  }

  /**
   * Set the bot's short description in the given language. Bot-only.
   *
   * @method bs
   */
  async setMyShortDescription(params?: { shortDescription?: string; languageCode?: string }) {
    await this.#botInfoManager.setMyShortDescription(params);
  }

  /**
   * Get the bot's description in the given language. Bot-only.
   *
   * @method bs
   * @returns The current bot's description in the specified language.
   */
  async getMyDescription(params?: { languageCode?: string }): Promise<string> {
    return await this.#botInfoManager.getMyDescription(params);
  }

  /**
   * Get the bot's name in the given language. Bot-only.
   *
   * @method bs
   * @returns The current bot's name in the specified language.
   */
  async getMyName(params?: { languageCode?: string }): Promise<string> {
    return await this.#botInfoManager.getMyName(params);
  }

  /**
   * Get the bot's short description in the given language. Bot-only.
   *
   * @method bs
   * @returns The current bot's short description in the specified language.
   */
  async getMyShortDescription(params?: { languageCode?: string }): Promise<string> {
    return await this.#botInfoManager.getMyShortDescription(params);
  }

  /**
   * Set the bot's commands in the given scope and/or language. Bot-only.
   *
   * @method bs
   * @param commands The commands to set.
   */
  async setMyCommands(commands: BotCommand[], params?: SetMyCommandsParams) {
    await this.#botInfoManager.setMyCommands(commands, params);
  }

  /**
   * Get the bot's commands in the given scope and/or language. Bot-only.
   *
   * @method bs
   * @returns The current bot's commands in the specified language.
   */
  async getMyCommands(params?: GetMyCommandsParams): Promise<BotCommand[]> {
    return await this.#botInfoManager.getMyCommands(params);
  }

  //
  // ========================= REACTIONS ========================= //
  //

  /**
   * Change reactions made to a message.
   *
   * @method re
   * @param chatId The identifier of the chat which the message belongs to.
   * @param messageId The identifier of the message to add the reaction to.
   * @param reactions The new reactions.
   */
  async setReactions(chatId: number, messageId: number, reactions: Reaction[], params?: SetReactionsParams) {
    await this.#messageManager.setReactions(chatId, messageId, reactions, params);
  }

  /**
   * Make a reaction to a message.
   *
   * @method re
   * @param chatId The identifier of the chat which the message belongs to.
   * @param messageId The identifier of the message to add the reaction to.
   * @param reaction The reaction to add.
   */
  async addReaction(chatId: number, messageId: number, reaction: Reaction, params?: AddReactionParams) {
    await this.#messageManager.addReaction(chatId, messageId, reaction, params);
  }

  /**
   * Undo a reaction made to a message.
   *
   * @method re
   * @param chatId The identifier of the chat which the message belongs to.
   * @param messageId The identifier of the message which the reaction was made to.
   * @param reaction The reaction to remove.
   */
  async removeReaction(chatId: number, messageId: number, reaction: Reaction) {
    await this.#messageManager.removeReaction(chatId, messageId, reaction);
  }

  //
  // ========================= STORIES ========================= //
  //

  /**
   * Create a story. User-only.
   *
   * @method st
   * @param content The content of the story.
   * @returns The created story.
   */
  async createStory(chatId: ID, content: InputStoryContent, params?: CreateStoryParams): Promise<Story> {
    return await this.#storyManager.createStory(chatId, content, params);
  }

  /**
   * Retrieve multiple stories. User-only.
   *
   * @method st
   * @param chatId The identifier of the chat to retrieve the stories from.
   * @param storyIds The identifiers of the stories to retrieve.
   */
  async getStories(chatId: ID, storyIds: number[]): Promise<Story[]> {
    if (!storyIds.length) {
      return [];
    }
    return await this.#storyManager.getStories(chatId, storyIds);
  }

  /**
   * Retrieve a single story. User-only.
   *
   * @method st
   * @param chatId The identifier of the chat to retrieve the story from.
   * @param storyId The identifier of the story to retrieve.
   * @returns The retrieved story.
   */
  async getStory(chatId: ID, storyId: number): Promise<Story | null> {
    return await this.#storyManager.getStory(chatId, storyId);
  }

  /**
   * Delete multiple stories. User-only.
   *
   * @method st
   * @param chatId The identifier of the chat to delete the stories from.
   * @param storyIds The identifiers of the stories to delete.
   */
  async deleteStories(chatId: ID, storyIds: number[]) {
    await this.#storyManager.deleteStories(chatId, storyIds);
  }

  /**
   * Delete a single story. User-only.
   *
   * @method st
   * @param chatId The identifier of the chat to delete the story from.
   * @param storyId The identifier of the story to delete.
   */
  async deleteStory(chatId: ID, storyId: number) {
    await this.#storyManager.deleteStory(chatId, storyId);
  }

  /**
   * Add multiple stories to highlights. User-only.
   *
   * @method st
   * @param chatId The identifier of the chat that has the stories.
   * @param storyIds The identifiers of the stories to add to highlights.
   */
  async addStoriesToHighlights(chatId: ID, storyIds: number[]) {
    await this.#storyManager.addStoriesToHighlights(chatId, storyIds);
  }

  /**
   * Add a single story to highlights. User-only.
   *
   * @method st
   * @param chatId The identifier of the chat that has the story.
   * @param storyId The identifier of the story to add to highlights.
   */
  async addStoryToHighlights(chatId: ID, storyId: number) {
    await this.#storyManager.addStoryToHighlights(chatId, storyId);
  }

  /**
   * Remove multiple stories from highlights. User-only.
   *
   * @method st
   * @param chatId The identifier of the chat that has the stories.
   * @param storyIds The identifiers of the stories to remove from highlights.
   */
  async removeStoriesFromHighlights(chatId: ID, storyIds: number[]) {
    await this.#storyManager.removeStoriesFromHighlights(chatId, storyIds);
  }

  /**
   * Remove a single story from highlights. User-only.
   *
   * @method st
   * @param chatId The identifier of the chat that has the story.
   * @param storyId The identifier of the story to remove from highlights.
   */
  async removeStoryFromHighlights(chatId: ID, storyId: number) {
    await this.#storyManager.removeStoryFromHighlights(chatId, storyId);
  }

  //
  // ========================= MISC ========================= //
  //

  /**
   * Get network statistics. This might not always be available.
   *
   * @method mc
   */
  async getNetworkStatistics(): Promise<NetworkStatistics> {
    return await this.#networkStatisticsManager.getNetworkStatistics();
  }

  /**
   * Block a user. User-only.
   *
   * @method mc
   * @param userId The identifier of the user to block.
   */
  async blockUser(userId: ID) {
    await this.#messageManager.blockUser(userId);
  }

  /**
   * Unblock a user. User-only.
   *
   * @method mc
   * @param userId The identifier of the user to unblock.
   */
  async unblockUser(userId: ID) {
    await this.#messageManager.unblockUser(userId);
  }

  //
  // ========================= VIDEO CHATS ========================= //
  //

  /**
   * Start a video chat. User-only.
   *
   * @method vc
   * @param chatId The chat to start the video chat in.
   * @returns The started video chat.
   */
  async startVideoChat(chatId: ID, params?: StartVideoChatParams): Promise<VideoChatActive> {
    return await this.#videoChatManager.startVideoChat(chatId, params);
  }

  /**
   * Schedule a video chat. User-only.
   *
   * @method vc
   * @param chatId The chat to schedule the video chat in.
   * @param startAt A point in time within the future in which the video chat will be started.
   * @returns The scheduled video chat.
   */
  async scheduleVideoChat(chatId: ID, startAt: Date, params?: ScheduleVideoChatParams): Promise<VideoChatScheduled> {
    return await this.#videoChatManager.scheduleVideoChat(chatId, startAt, params);
  }

  /**
   * Join a video chat. User-only.
   *
   * @method vc
   * @param id The identifier of a video chat retrieved from getChat, startVideoChat, or scheduleVideoChat.
   * @param params_ WebRTC connection parameters.
   * @returns Parameters to be passed to the used WebRTC library.
   */
  async joinVideoChat(id: string, params_: string, params?: JoinVideoChatParams): Promise<string> {
    return await this.#videoChatManager.joinVideoChat(id, params_, params);
  }

  /**
   * Leave a video chat. User-only.
   *
   * @method vc
   * @param id The identifier of a video chat retrieved from getChat, startVideoChat, or scheduleVideoChat.
   */
  async leaveVideoChat(id: string): Promise<void> {
    return await this.#videoChatManager.leaveVideoChat(id);
  }

  /**
   * Join a live stream. User-only.
   *
   * @method vc
   * @param id The identifier of a video chat retrieved from getChat, startVideoChat, or scheduleVideoChat.
   */
  async joinLiveStream(id: string): Promise<void> {
    return await this.#videoChatManager.joinLiveStream(id);
  }

  /**
   * Get a video chat. User-only.
   *
   * @method vc
   * @param id The identifier of a video chat retrieved from getChat, startVideoChat, or scheduleVideoChat.
   */
  async getVideoChat(id: string): Promise<VideoChat> {
    return await this.#videoChatManager.getVideoChat(id);
  }

  /**
   * Get live stream channels. User-only.
   *
   * @method vc
   * @param id The identifier of a video chat retrieved from getChat, startVideoChat, or scheduleVideoChat.
   */
  async getLiveStreamChannels(id: string): Promise<LiveStreamChannel[]> {
    return await this.#videoChatManager.getLiveStreamChannels(id);
  }

  /**
   * Download a live stream chunk. User-only.
   *
   * @method vc
   * @param id The identifier of a video chat retrieved from getChat, startVideoChat, or scheduleVideoChat.
   * @param channelId Stream channel ID.
   * @param scale Stream channel scale.
   * @param timestamp Millisecond timestamp of the chunk to download.
   */
  async *downloadLiveStreamChunk(id: string, channelId: number, scale: number, timestamp: number, params?: DownloadLiveStreamChunkParams): AsyncGenerator<Uint8Array, void, unknown> {
    yield* this.#videoChatManager.downloadLiveStreamChunk(id, channelId, scale, timestamp, params);
  }

  //
  // ========================= PAYMENTS ========================= //
  //

  /**
   * Answer a pre-checkout query. Bot-only.
   *
   * @method pa
   * @param preCheckoutQueryId The identifier of the pre-checkout query.
   * @param ok Whether the checkout is going to be processed.
   */
  async answerPreCheckoutQuery(preCheckoutQueryId: string, ok: boolean, params?: AnswerPreCheckoutQueryParams): Promise<void> {
    await this.#paymentManager.answerPreCheckoutQuery(preCheckoutQueryId, ok, params);
  }

  /**
   * Refund a star payment. Bot-only.
   *
   * @method pa
   * @param userId The identifier of the user that was charged.
   * @param telegramPaymentChargeId The identifier of the charge.
   */
  async refundStarPayment(userId: ID, telegramPaymentChargeId: string): Promise<void> {
    await this.#paymentManager.refundStarPayment(userId, telegramPaymentChargeId);
  }
}<|MERGE_RESOLUTION|>--- conflicted
+++ resolved
@@ -1037,11 +1037,7 @@
     this.#connectionInited = false;
     await this.#client.disconnect();
     this.#pingLoopAbortController?.abort();
-<<<<<<< HEAD
-    this.#connectionInsuranceLoop?.abort();
-=======
     this.#connectionInsuranceLoopAbortController?.abort();
->>>>>>> 4c60b94a
   }
 
   #lastPropagatedAuthorizationState: boolean | null = null;

/**
 * MTKruto - Cross-runtime JavaScript library for building Telegram clients
 * Copyright (C) 2023-2025 Roj <https://roj.im/>
 *
 * This file is part of MTKruto.
 *
 * This program is free software: you can redistribute it and/or modify
 * it under the terms of the GNU Lesser General Public License as published by
 * the Free Software Foundation, either version 3 of the License, or
 * (at your option) any later version.
 *
 * This program is distributed in the hope that it will be useful,
 * but WITHOUT ANY WARRANTY; without even the implied warranty of
 * MERCHANTABILITY or FITNESS FOR A PARTICULAR PURPOSE.  See the
 * GNU Lesser General Public License for more details.
 *
 * You should have received a copy of the GNU Lesser General Public License
 * along with this program.  If not, see <https://www.gnu.org/licenses/>.
 */

import { delay, MINUTE, SECOND, unreachable } from "../0_deps.ts";
import { AccessError, ConnectionError, InputError } from "../0_errors.ts";
import { cleanObject, drop, getLogger, type Logger, type MaybePromise, mustPrompt, mustPromptOneOf, Mutex, ZERO_CHANNEL_ID } from "../1_utilities.ts";
import { type Storage, StorageMemory } from "../2_storage.ts";
import { Api, Mtproto } from "../2_tl.ts";
import { type DC, getDcId, type TransportProvider } from "../3_transport.ts";
import { type BotCommand, type BusinessConnection, type CallbackQueryAnswer, type CallbackQueryQuestion, type Chat, type ChatAction, type ChatListItem, type ChatMember, type ChatP, type ChatPChannel, type ChatPGroup, type ChatPPrivate, type ChatPSupergroup, type ChatSettings, type ClaimedGifts, type ConnectionState, constructChatP, constructUser2, type FailedInvitation, type FileSource, type Gift, type ID, type InactiveChat, type InlineQueryAnswer, type InlineQueryResult, type InputMedia, type InputStoryContent, type InviteLink, type JoinRequest, type LinkPreview, type LiveStreamChannel, type Message, type MessageAnimation, type MessageAudio, type MessageContact, type MessageDice, type MessageDocument, type MessageInvoice, type MessageLocation, type MessagePhoto, type MessagePoll, type MessageSticker, type MessageText, type MessageVenue, type MessageVideo, type MessageVideoNote, type MessageVoice, type MiniAppInfo, type NetworkStatistics, type ParseMode, type Poll, type PriceTag, type Reaction, type ReplyTo, type SlowModeDuration, type Sticker, type StickerSet, type Story, type Topic, type Translation, type Update, type User, type VideoChat, type VideoChatActive, type VideoChatScheduled, type VoiceTranscription } from "../3_types.ts";
import { APP_VERSION, DEVICE_MODEL, INITIAL_DC, LANG_CODE, LANG_PACK, MAX_CHANNEL_ID, MAX_CHAT_ID, type PublicKeys, SYSTEM_LANG_CODE, SYSTEM_VERSION, USERNAME_TTL } from "../4_constants.ts";
import { AuthKeyUnregistered, FloodWait, Migrate, PasswordHashInvalid, PhoneNumberInvalid, SessionPasswordNeeded, SessionRevoked } from "../4_errors.ts";
import { PhoneCodeInvalid } from "../4_errors.ts";
import { peerToChatId } from "../tl/2_telegram.ts";
import { AbortableLoop } from "./0_abortable_loop.ts";
import type { AddChatMemberParams, AddContactParams, AddReactionParams, AnswerCallbackQueryParams, AnswerInlineQueryParams, AnswerPreCheckoutQueryParams, ApproveJoinRequestsParams, BanChatMemberParams, CreateChannelParams, CreateGroupParams, CreateInviteLinkParams, CreateStoryParams, CreateSupergroupParams, CreateTopicParams, DeclineJoinRequestsParams, DeleteMessageParams, DeleteMessagesParams, DownloadLiveStreamChunkParams, DownloadParams, EditInlineMessageCaptionParams, EditInlineMessageMediaParams, EditInlineMessageTextParams, EditMessageCaptionParams, EditMessageLiveLocationParams, EditMessageMediaParams, EditMessageReplyMarkupParams, EditMessageTextParams, EditTopicParams, ForwardMessagesParams, GetChatMembersParams, GetChatsParams, GetClaimedGiftsParams, GetCommonChatsParams, GetCreatedInviteLinksParams, GetHistoryParams, GetJoinRequestsParams, GetLinkPreviewParams, GetMyCommandsParams, GetTranslationsParams, InvokeParams, JoinVideoChatParams, OpenMiniAppParams, PinMessageParams, ReplyParams, ScheduleVideoChatParams, SearchMessagesParams, SendAnimationParams, SendAudioParams, SendContactParams, SendDiceParams, SendDocumentParams, SendGiftParams, SendInlineQueryParams, SendInvoiceParams, SendLocationParams, SendMediaGroupParams, SendMessageParams, SendPhotoParams, SendPollParams, SendStickerParams, SendVenueParams, SendVideoNoteParams, SendVideoParams, SendVoiceParams, SetBirthdayParams, SetChatMemberRightsParams, SetChatPhotoParams, SetEmojiStatusParams, SetLocationParams, SetMyCommandsParams, SetNameColorParams, SetPersonalChannelParams, SetProfileColorParams, SetReactionsParams, SetSignaturesEnabledParams, SignInParams, StartBotParams, StartVideoChatParams, StopPollParams, UnpinMessageParams, UpdateProfileParams } from "./0_params.ts";
import { checkPassword } from "./0_password.ts";
import { StorageOperations } from "./0_storage_operations.ts";
import { canBeInputChannel, canBeInputUser, DOWNLOAD_POOL_SIZE, getUsername, resolve, toInputChannel, toInputUser } from "./0_utilities.ts";
import type { ClientPlainParams } from "./1_client_plain.ts";
import { Composer as Composer_, type Middleware, type MiddlewareFn, type MiddlewareObj, type NextFunction } from "./1_composer.ts";
import { AccountManager } from "./2_account_manager.ts";
import { BotInfoManager } from "./2_bot_info_manager.ts";
import { BusinessConnectionManager } from "./2_business_connection_manager.ts";
import { ClientEncrypted } from "./2_client_encrypted.ts";
import { FileManager } from "./2_file_manager.ts";
import { NetworkStatisticsManager } from "./2_network_statistics_manager.ts";
import { PaymentManager } from "./2_payment_manager.ts";
import { ReactionManager } from "./2_reaction_manager.ts";
import { TranslationsManager } from "./2_translations_manager.ts";
import { UpdateManager } from "./2_update_manager.ts";
import { ClientEncryptedPool } from "./3_client_encrypted_pool.ts";
import { MessageManager } from "./3_message_manager.ts";
import { VideoChatManager } from "./3_video_chat_manager.ts";
import { CallbackQueryManager } from "./4_callback_query_manager.ts";
import { ChatListManager } from "./4_chat_list_manager.ts";
import { ChatManager } from "./4_chat_manager.ts";
import { ForumManager } from "./4_forum_manager.ts";
import { GiftManager } from "./4_gift_manager.ts";
import { InlineQueryManager } from "./4_inline_query_manager.ts";
import { LinkPreviewManager } from "./4_link_preview_manager.ts";
import { PollManager } from "./4_poll_manager.ts";
import { StoryManager } from "./4_story_manager.ts";

export type { FilterQuery, WithFilter } from "./0_filters.ts";

export interface Context {
  /** The client that received the update. */
  client: Client;
  /** The currently signed in user. */
  me?: User;
  /** Resolves to `message`, `editedMessage`, or the `message` field of `callbackQuery`. */
  msg?: Message;
  /** Resolves to `msg?.chat`. */
  chat?: ChatP;
  /** Resolves to the `from` field of `message`, `editedMessage`, `callbackQuery`, or `inlineQuery`. */
  from?: User;
  /** Resolves to `msg?.senderChat`. */
  senderChat?: ChatP;
  toJSON: () => Update;
  /** Context-aware alias for `client.sendMessage()`. */
  reply: (text: string, params?: Omit<SendMessageParams, "replyTo" | "businessConnectionId"> & ReplyParams) => Promise<MessageText>;
  /** Context-aware alias for `client.sendPoll()`. */
  replyPoll: (question: string, options: string[], params?: Omit<SendPollParams, "replyTo" | "businessConnectionId"> & ReplyParams) => Promise<MessagePoll>;
  /** Context-aware alias for `client.sendPhoto()`. */
  replyPhoto: (photo: FileSource, params?: Omit<SendPhotoParams, "replyTo" | "businessConnectionId"> & ReplyParams) => Promise<MessagePhoto>;
  /** Context-aware alias for `client.sendMediaGroup()`. */
  replyMediaGroup: (media: InputMedia[], params?: Omit<SendMediaGroupParams, "replyTo" | "businessConnectionId"> & ReplyParams) => Promise<Message[]>;
  /** Context-aware alias for `client.sendInvoice()`. */
  replyInvoice: (title: string, description: string, payload: string, currency: string, prices: PriceTag[], params?: Omit<SendInvoiceParams, "replyTo" | "businessConnectionId"> & ReplyParams) => Promise<MessageInvoice>;
  /** Context-aware alias for `client.sendDocument()`. */
  replyDocument: (document: FileSource, params?: Omit<SendDocumentParams, "replyTo" | "businessConnectionId"> & ReplyParams) => Promise<MessageDocument>;
  /** Context-aware alias for `client.sendSticker()`. */
  replySticker: (sticker: FileSource, params?: Omit<SendStickerParams, "replyTo" | "businessConnectionId"> & ReplyParams) => Promise<MessageSticker>;
  /** Context-aware alias for `client.sendLocation()`. */
  replyLocation: (latitude: number, longitude: number, params?: Omit<SendLocationParams, "replyTo" | "businessConnectionId"> & ReplyParams) => Promise<MessageLocation>;
  /** Context-aware alias for `client.sendDice()`. */
  replyDice: (params?: Omit<SendDiceParams, "replyTo" | "businessConnectionId"> & ReplyParams) => Promise<MessageDice>;
  /** Context-aware alias for `client.sendVenue()`. */
  replyVenue: (latitude: number, longitude: number, title: string, address: string, params?: Omit<SendVenueParams, "replyTo" | "businessConnectionId"> & ReplyParams) => Promise<MessageVenue>;
  /** Context-aware alias for `client.sendContact()`. */
  replyContact: (firstName: string, number: string, params?: Omit<SendContactParams, "replyTo" | "businessConnectionId"> & ReplyParams) => Promise<MessageContact>;
  /** Context-aware alias for `client.sendVideo()`. */
  replyVideo: (video: FileSource, params?: Omit<SendVideoParams, "replyTo" | "businessConnectionId"> & ReplyParams) => Promise<MessageVideo>;
  /** Context-aware alias for `client.sendAnimation()`. */
  replyAnimation: (animation: FileSource, params?: Omit<SendAnimationParams, "replyTo" | "businessConnectionId"> & ReplyParams) => Promise<MessageAnimation>;
  /** Context-aware alias for `client.sendVoice()`. */
  replyVoice: (voice: FileSource, params?: Omit<SendVoiceParams, "replyTo" | "businessConnectionId"> & ReplyParams) => Promise<MessageVoice>;
  /** Context-aware alias for `client.sendAudio()`. */
  replyAudio: (audio: FileSource, params?: Omit<SendAudioParams, "replyTo" | "businessConnectionId"> & ReplyParams) => Promise<MessageAudio>;
  /** Context-aware alias for `client.sendPoll()`. */
  replyVideoNote: (videoNote: FileSource, params?: Omit<SendVideoNoteParams, "replyTo" | "businessConnectionId"> & ReplyParams) => Promise<MessageVideoNote>;
  /** Context-aware alias for `client.deleteMessage()`. */
  delete: () => Promise<void>;
  /** Context-aware alias for `client.forwardMessage()`. */
  forward: (to: ID, params?: ForwardMessagesParams) => Promise<this["msg"]>;
  /** Context-aware alias for `client.pinMessage()`. */
  pin: (params?: PinMessageParams) => Promise<void>;
  /** Context-aware alias for `client.unpinMessage()`. */
  unpin: (params?: PinMessageParams) => Promise<void>;
  /** Context-aware alias for `client.banChatMember()`. */
  banSender: (params?: BanChatMemberParams) => Promise<void>;
  /** Context-aware alias for `client.kickChatMember()`. */
  kickSender: () => Promise<void>;
  /** Context-aware alias for `client.setChatMemberRights()`. */
  setSenderRights: (params?: SetChatMemberRightsParams) => Promise<void>;
  /** Context-aware alias for `client.getChatAdministrators()`. */
  getChatAdministrators: () => Promise<ChatMember[]>;
  /** Context-aware alias for `client.setReactions()`. */
  react: (reactions: Reaction[], params?: SetReactionsParams) => Promise<void>;
  /** Context-aware alias for `client.sendChatAction()`. */
  sendChatAction: (action: ChatAction, params?: { messageThreadId?: number }) => Promise<void>;
  /** Context-aware alias for `client.editInlineMessageText()`. */
  editInlineMessageText: (text: string, params?: EditInlineMessageTextParams) => Promise<void>;
  /** Context-aware alias for `client.editInlineMessageCaption()`. */
  editInlineMessageCaption: (params?: EditInlineMessageCaptionParams) => Promise<void>;
  /** Context-aware alias for `client.editInlineMessageMedia()`. */
  editInlineMessageMedia: (media: InputMedia, params?: EditInlineMessageMediaParams) => Promise<void>;
  /** Context-aware alias for `client.editInlineMessageLiveLocation()`. */
  editInlineMessageLiveLocation: (latitude: number, longitude: number, params?: EditMessageLiveLocationParams) => Promise<void>;
  /** Context-aware alias for `client.editInlineMessageReplyMarkup()`. */
  editInlineMessageReplyMarkup: (params?: EditMessageReplyMarkupParams) => Promise<void>;
  /** Context-aware alias for `client.editMessageText()`. */
  editMessageText: (messageId: number, text: string, params?: EditMessageTextParams) => Promise<MessageText>;
  /** Context-aware alias for `client.editMessageCaption()`. */
  editMessageCaption: (messageId: number, params?: EditMessageCaptionParams) => Promise<Message>;
  /** Context-aware alias for `client.editMessageMedia()`. */
  editMessageMedia: (messageId: number, media: InputMedia, params?: EditMessageMediaParams) => Promise<Message>;
  /** Context-aware alias for `client.editMessageLiveLocation()`. */
  editMessageLiveLocation: (messageId: number, latitude: number, longitude: number, params?: EditMessageLiveLocationParams) => Promise<MessageLocation>;
  /** Context-aware alias for `client.editMessageReplyMarkup()`. */
  editMessageReplyMarkup: (messageId: number, params?: EditMessageReplyMarkupParams) => Promise<Message>;
  /** Context-aware alias for `client.answerCallbackQuery()`. */
  answerCallbackQuery: (params?: AnswerCallbackQueryParams) => Promise<void>;
  /** Context-aware alias for `client.answerInlineQuery()`. */
  answerInlineQuery: (results: InlineQueryResult[], params?: AnswerInlineQueryParams) => Promise<void>;
  /** Context-aware alias for `client.getMessage()`. */
  getMessage: (messageId: number) => Promise<Message | null>;
  /** Context-aware alias for `client.getMessages()`. */
  getMessages: (messageIds: number[]) => Promise<Message[]>;
  /** Context-aware alias for `client.forwardMessage()`. */
  forwardMessage: (to: ID, messageId: number, params?: ForwardMessagesParams) => Promise<Message>;
  /** Context-aware alias for `client.forwardMessages()`. */
  forwardMessages: (to: ID, messageIds: number[], params?: ForwardMessagesParams) => Promise<Message[]>;
  /** Context-aware alias for `client.deleteMessage()`. */
  deleteMessage: (messageId: number, params?: DeleteMessagesParams) => Promise<void>;
  /** Context-aware alias for `client.deleteMessages()`. */
  deleteMessages: (messageIds: number[], params?: DeleteMessagesParams) => Promise<void>;
  /** Context-aware alias for `client.pinMessage()`. */
  pinMessage: (messageId: number, params?: PinMessageParams) => Promise<void>;
  /** Context-aware alias for `client.unpinMessage()`. */
  unpinMessage: (messageId: number) => Promise<void>;
  /** Context-aware alias for `client.unpinMessages()`. */
  unpinMessages: () => Promise<void>;
  /** Context-aware alias for `client.setAvailableReactions()`. */
  setAvailableReactions: (availableReactions: "none" | "all" | Reaction[]) => Promise<void>;
  /** Context-aware alias for `client.addReaction()`. */
  addReaction: (messageId: number, reaction: Reaction, params?: AddReactionParams) => Promise<void>;
  /** Context-aware alias for `client.removeReaction()`. */
  removeReaction: (messageId: number, reaction: Reaction) => Promise<void>;
  /** Context-aware alias for `client.setReactions()`. */
  setReactions: (messageId: number, reactions: Reaction[], params?: SetReactionsParams) => Promise<void>;
  /** Context-aware alias for `client.readMessages()`. */
  read(): Promise<void>;
  /** Context-aware alias for `client.setChatPhoto()`. */
  setChatPhoto: (photo: FileSource, params?: SetChatPhotoParams) => Promise<void>;
  /** Context-aware alias for `client.deleteChatPhoto()`. */
  deleteChatPhoto: () => Promise<void>;
  /** Context-aware alias for `client.banChatMember()`. */
  banChatMember: (memberId: ID, params?: BanChatMemberParams) => Promise<void>;
  /** Context-aware alias for `client.unbanChatMember()`. */
  unbanChatMember: (memberId: ID) => Promise<void>;
  /** Context-aware alias for `client.kickChatMember()`. */
  kickChatMember: (memberId: ID) => Promise<void>;
  /** Context-aware alias for `client.setChatMemberRights()`. */
  setChatMemberRights: (memberId: ID, params?: SetChatMemberRightsParams) => Promise<void>;
  /** Context-aware alias for `client.deleteChatMemberMessages()`. */
  deleteChatMemberMessages: (userId: ID) => Promise<void>;
  /** Context-aware alias for `client.searchMessages()`. */
  searchMessages: (query: string, params?: SearchMessagesParams) => Promise<Message[]>;
  /** Context-aware alias for `client.setBoostsRequiredToCircumventRestrictions()`. */
  setBoostsRequiredToCircumventRestrictions: (boosts: number) => Promise<void>;
  /** Context-aware alias for `client.createInviteLink()`. */
  createInviteLink: (params?: CreateInviteLinkParams) => Promise<InviteLink>;
  /** Context-aware alias for `client.getCreatedInviteLinks()`. */
  getCreatedInviteLinks: (params?: GetCreatedInviteLinksParams) => Promise<InviteLink[]>;
  /** Context-aware alias for `client.leaveChat()`. */
  leave: () => Promise<void>;
  /** Context-aware alias for `client.blockUser()`. */
  block: () => Promise<void>;
  /** Context-aware alias for `client.unblockUser()`. */
  unblock: () => Promise<void>;
  /** Context-aware alias for `client.getChatMember()`. */
  getChatMember: (userId: ID) => Promise<ChatMember>;
  /** Context-aware alias for `client.getChatMember()`. */
  getChatMembers: (params?: GetChatMembersParams) => Promise<ChatMember[]>;
  /** Context-aware alias for `client.setChatStickerSet()`. */
  setChatStickerSet: (setName: string) => Promise<void>;
  /** Context-aware alias for `client.deleteChatStickerSet()`. */
  deleteChatStickerSet: () => Promise<void>;
  /** Context-aware alias for `client.getBusinessConnection()`. */
  getBusinessConnection: () => Promise<BusinessConnection>;
  /** Context-aware alias for `client.answerPreCheckoutQuery()`. */
  answerPreCheckoutQuery: (ok: boolean, params?: AnswerPreCheckoutQueryParams) => Promise<void>;
  /** Context-aware alias for `client.approveJoinRequest()`. */
  approveJoinRequest: () => Promise<void>;
  /** Context-aware alias for `client.declineJoinRequest()`. */
  declineJoinRequest: () => Promise<void>;
}

export class Composer<C extends Context = Context> extends Composer_<C> {
}
export type { Middleware, MiddlewareFn, MiddlewareObj, NextFunction };

function skipInvoke<C extends Context>(): InvokeErrorHandler<Client<C>> {
  return (_ctx, next) => next();
}
export interface InvokeErrorHandler<C> {
  (ctx: { client: C; error: unknown; function: Api.AnyFunction | Mtproto.ping; n: number }, next: NextFunction<boolean>): MaybePromise<boolean>;
}

export const restartAuth = Symbol("restartAuth");
export const handleMigrationError = Symbol("handleMigrationError");

// global Client ID counter for logs
let id = 0;

const getPeer = Symbol();

const mustGetPeer = Symbol();

export interface ClientParams extends ClientPlainParams {
  /** The storage provider to use. Defaults to memory storage. */
  storage?: Storage;
  /** App's API ID from [my.telegram.org/apps](https://my.telegram.org/apps). Required if no account was previously authorized. */
  apiId?: number;
  /** App's API hash from [my.telegram.org/apps](https://my.telegram.org/apps). Required if no account was previously authorized. */
  apiHash?: string;
  /** A parse mode to use when the `parseMode` parameter is not specified when sending or editing messages. Defaults to `ParseMode.None`. */
  parseMode?: ParseMode;
  /** The app_version parameter to be passed to initConnection. It is recommended that this parameter is changed if users are authorized. Defaults to _MTKruto_. */
  appVersion?: string;
  /** The device_version parameter to be passed to initConnection. The default varies by the current runtime. */
  deviceModel?: string;
  /** The client's language to be used for fetching translations. Defaults to the runtime's language or `"en"`. */
  language?: string;
  /** The client's platform to be used for fetching translations. Defaults to an empty string. */
  platform?: string;
  /** The system_lang_code parameter to be passed to initConnection. Defaults to the runtime's language or `"en"`. */
  systemLangCode?: string;
  /** The system_version parameter to be passed to initConnection. The default varies by the current runtime. */
  systemVersion?: string;
  /** Whether to use default handlers. Defaults to `true`. */
  defaultHandlers?: boolean;
  /** What types of outgoing messages should be received. `business` is only valid for bots. Defaults to `business` for bots, and `all` for users. */
  outgoingMessages?: "none" | "business" | "all";
  /** Default command prefixes. Defaults to `"/"` for bots and `"\"` for users. This option must be set separately for nested composers. */
  prefixes?: string | string[];
  /** Whether to guarantee that order-sensitive updates are delivered at least once before delivering next ones. Useful mainly for clients providing a user interface à la Telegram Desktop. Defaults to `false`. */
  guaranteeUpdateDelivery?: boolean;
  /** Whether to not handle updates received when the client was not running. Defaults to `true` for bots, and `false` for users. */
  dropPendingUpdates?: boolean;
  /**
   * Whether to persist cache to the provided storage, and not memory. Defaults to `false`.
   *
   * Explicitly setting this option to `true` is highly recommended if:
   *
   * - User accounts are authorized.
   * - Less memory usage is demanded.
   * - The client does not usually have a large uptime.
   *
   * When the provided storage takes advantage of memory, nothing changes, even if set to `true`.
   */
  persistCache?: boolean;
  /** Whether to disable receiving updates. UpdateConnectionState and UpdatesAuthorizationState will always be received. Defaults to `false`. */
  disableUpdates?: boolean;
  /** An auth string to automatically import. Can be overriden by a later importAuthString call. */
  authString?: string;
  /**
   * The first DC to connect to. This is commonly used to decide whether to connect to test or production servers. It is not necessarily the DC that the client will directly connect to or is currently connected to. Defaults to the default initial DC.
   */
  initialDc?: DC;
}

/**
 * An MTKruto client.
 */
export class Client<C extends Context = Context> extends Composer<C> {
  #clients = new Array<ClientEncrypted>();
  #downloadPools: Partial<Record<DC, ClientEncryptedPool>> = {};
  #uploadPools: Partial<Record<DC, ClientEncryptedPool>> = {};
  #guaranteeUpdateDelivery: boolean;
  // 2_
  #accountManager: AccountManager;
  #botInfoManager: BotInfoManager;
  #businessConnectionManager: BusinessConnectionManager;
  #fileManager: FileManager;
  #networkStatisticsManager: NetworkStatisticsManager;
  #paymentManager: PaymentManager;
  #reactionManager: ReactionManager;
  #translationsManager: TranslationsManager;
  #updateManager: UpdateManager;
  // 3_
  #messageManager: MessageManager;
  #videoChatManager: VideoChatManager;
  // 4_
  #callbackQueryManager: CallbackQueryManager;
  #chatListManager: ChatListManager;
  #chatManager: ChatManager;
  #forumManager: ForumManager;
  #giftManager: GiftManager;
  #inlineQueryManager: InlineQueryManager;
  #linkPreviewManager: LinkPreviewManager;
  #pollManager: PollManager;
  #storyManager: StoryManager;

  // deno-lint-ignore no-explicit-any
  #managers?: Record<string, any>;
  // deno-lint-ignore no-explicit-any
  get managers(): Record<string, any> {
    return this.#managers ?? (this.#managers ??= {
      // 2_
      accountManager: this.#accountManager,
      botInfoManager: this.#botInfoManager,
      businessConnectionManager: this.#businessConnectionManager,
      fileManager: this.#fileManager,
      networkStatisticsManager: this.#networkStatisticsManager,
      paymentManager: this.#paymentManager,
      reactionManager: this.#reactionManager,
      translationsManager: this.#translationsManager,
      updateManager: this.#updateManager,
      // 3_
      messageManager: this.#messageManager,
      videoChatManager: this.#videoChatManager,
      // 4_
      callbackQueryManager: this.#callbackQueryManager,
      chatListManager: this.#chatListManager,
      chatManager: this.#chatManager,
      forumManager: this.#forumManager,
      giftManager: this.#giftManager,
      inlineQueryManager: this.#inlineQueryManager,
      linkPreviewManager: this.#linkPreviewManager,
      pollManager: this.#pollManager,
      storyManager: this.#storyManager,
    });
  }

  #storage_: Storage;
  #messageStorage_: Storage;
  public readonly storage: StorageOperations;
  public readonly messageStorage: StorageOperations;
  #parseMode: ParseMode;

  #apiId: number;
  #apiHash: string;
  #transportProvider?: TransportProvider;
  public readonly appVersion: string;
  public readonly deviceModel: string;
  public readonly language: string;
  public readonly platform: string;
  public readonly systemLangCode: string;
  public readonly systemVersion: string;
  readonly #publicKeys?: PublicKeys;
  readonly #outgoingMessages: NonNullable<ClientParams["outgoingMessages"]> | null;
  #persistCache: boolean;
  #disableUpdates: boolean;
  #authString?: string;
  #initialDc: DC;

  #L: Logger;
  #LsignIn: Logger;
  #LupdateGapRecoveryLoop: Logger;
  #LstorageWriteLoop: Logger;
  #LhandleMigrationError: Logger;
  #Lmin: Logger;

  /**
   * Constructs the client.
   */
  constructor(params?: ClientParams) {
    super();

    this.#apiId = params?.apiId ?? 0;
    this.#apiHash = params?.apiHash ?? "";
    this.#transportProvider = params?.transportProvider;
    this.#initialDc = params?.initialDc ?? INITIAL_DC;
    this.#storage_ = params?.storage || new StorageMemory();
    this.#persistCache = params?.persistCache ?? false;
    if (!this.#persistCache) {
      this.#messageStorage_ = new StorageMemory();
    } else {
      this.#messageStorage_ = this.#storage_;
    }
    this.storage = new StorageOperations(this.#storage_);
    this.messageStorage = new StorageOperations(this.#messageStorage_);
    this.#parseMode = params?.parseMode ?? null;
    this.#disableUpdates = params?.disableUpdates ?? false;
    this.#authString = params?.authString;

    this.appVersion = params?.appVersion ?? APP_VERSION;
    this.deviceModel = params?.deviceModel ?? DEVICE_MODEL;
    this.language = params?.language ?? LANG_CODE;
    this.platform = params?.platform ?? LANG_PACK;
    this.systemLangCode = params?.systemLangCode ?? SYSTEM_LANG_CODE;
    this.systemVersion = params?.systemVersion ?? SYSTEM_VERSION;
    this.#publicKeys = params?.publicKeys;
    this.#outgoingMessages = params?.outgoingMessages ?? null;
    if (params?.prefixes) {
      this.prefixes = params?.prefixes;
    }
    this.#guaranteeUpdateDelivery = params?.guaranteeUpdateDelivery ?? false;

    const L = this.#L = getLogger("Client").client(id++);
    this.#LsignIn = L.branch("signIn");
    this.#LupdateGapRecoveryLoop = L.branch("updateGapRecoveryLoop");
    this.#LstorageWriteLoop = L.branch("storageWriteLoop");
    this.#LhandleMigrationError = L.branch("[handleMigrationError]");
    this.#Lmin = L.branch("min");

    const c = {
      id,
      getUploadPoolSize: this.#getUploadPoolSize.bind(this),
      invoke: async <T extends Api.AnyFunction | Mtproto.ping, R = T extends Mtproto.ping ? Mtproto.pong : T extends Api.AnyGenericFunction<infer X> ? Api.ReturnType<X> : T["_"] extends keyof Api.Functions ? Api.ReturnType<T> extends never ? Api.ReturnType<Api.Functions[T["_"]]> : never : never>(function_: T, params?: InvokeParams & { businessConnectionId?: string }): Promise<R> => {
        if (params?.businessConnectionId) {
          if (Mtproto.is("ping", function_)) {
            unreachable();
          }
          return await this.invoke({ _: "invokeWithBusinessConnection", connection_id: params.businessConnectionId, query: function_ }, params);
        } else {
          return await this.invoke(function_, params);
        }
      },
      storage: this.storage,
      messageStorage: this.messageStorage,
      guaranteeUpdateDelivery: this.#guaranteeUpdateDelivery,
      setConnectionState: this.#propagateConnectionState.bind(this),
      resetConnectionState: () => this.#stateChangeHandler(this.connected),
      getSelfId: this.#getSelfId.bind(this),
      getIsPremium: this.#getIsPremium.bind(this),
      getInputPeer: this.getInputPeer.bind(this),
      getInputChannel: this.getInputChannel.bind(this),
      getInputUser: this.getInputUser.bind(this),
      getInputPeerChatId: this.#getInputPeerChatId.bind(this),
      getPeer: this[mustGetPeer].bind(this),
      handleUpdate: this.#queueHandleCtxUpdate.bind(this),
      parseMode: this.#parseMode,
      outgoingMessages: this.#outgoingMessages,
      dropPendingUpdates: params?.dropPendingUpdates,
      disconnected: () => this.disconnected,
      langPack: this.platform,
      langCode: this.language,
    };

    // 2_
    this.#accountManager = new AccountManager(c);
    this.#botInfoManager = new BotInfoManager(c);
    this.#businessConnectionManager = new BusinessConnectionManager(c);
    const fileManager = this.#fileManager = new FileManager(c);
    this.#networkStatisticsManager = new NetworkStatisticsManager(c);
    this.#paymentManager = new PaymentManager(c);
    this.#reactionManager = new ReactionManager(c);
    this.#translationsManager = new TranslationsManager(c);
    this.#updateManager = new UpdateManager(c);
    // 3_
    const messageManager = this.#messageManager = new MessageManager({ ...c, fileManager });
    this.#videoChatManager = new VideoChatManager({ ...c, fileManager });
    // 4_
    this.#callbackQueryManager = new CallbackQueryManager({ ...c, messageManager });
    this.#chatListManager = new ChatListManager({ ...c, fileManager, messageManager });
    this.#chatManager = new ChatManager({ ...c, fileManager, messageManager });
    this.#forumManager = new ForumManager({ ...c, messageManager });
    this.#giftManager = new GiftManager({ ...c, messageManager });
    this.#inlineQueryManager = new InlineQueryManager({ ...c, messageManager });
    this.#linkPreviewManager = new LinkPreviewManager({ ...c, messageManager });
    this.#pollManager = new PollManager({ ...c, messageManager });
    this.#storyManager = new StoryManager({ ...c, fileManager, messageManager });

    this.#updateManager.setUpdateHandler(this.#handleUpdate.bind(this));

    if (params?.defaultHandlers ?? true) {
      this.invoke.use(async ({ error }, next) => {
        if (error instanceof FloodWait && error.seconds <= 10) {
          L.warning("sleeping for", error.seconds, "because of:", error);
          await new Promise((r) => setTimeout(r, 1000 * error.seconds));
          return true;
        } else {
          return next();
        }
      });
    }
  }

  #setMainClient(client: ClientEncrypted) {
    this.#disconnectAllClients();
    this.#clients = [client];
    client.handlers.onUpdate = (updates) => {
      this.#updateManager.processUpdates(updates, true, null);
      this.#lastUpdates = new Date();
    };
    client.handlers.onDeserializationError = async () => {
      await this.#updateManager.recoverUpdateGap("deserialization error");
    };
    client.handlers.onNewServerSalt = async (serverSalt) => {
      await this.storage.setServerSalt(serverSalt);
    };
    client.onConnectionStateChange = this.#onConnectionStateChange.bind(this);
  }

  #newClient(dc: DC, main: boolean, cdn: boolean) {
    const client = new ClientEncrypted(dc, this.#apiId, {
      appVersion: this.appVersion,
      deviceModel: this.deviceModel,
      langCode: this.language,
      langPack: this.platform,
      systemLangCode: this.systemLangCode,
      systemVersion: this.systemVersion,
      transportProvider: this.#transportProvider,
      cdn,
      disableUpdates: !main || cdn,
      publicKeys: this.#publicKeys,
    });
    client.connectionCallback = this.#networkStatisticsManager.getTransportReadWriteCallback(cdn);
    return client;
  }

  #disconnectAllClients() {
    for (const client of this.#clients) {
      client.disconnect();
    }
    for (const pool of Object.values(this.#downloadPools)) {
      pool.disconnect();
    }
    for (const pool of Object.values(this.#uploadPools)) {
      pool.disconnect();
    }
  }

  get #client(): ClientEncrypted | undefined {
    return this.#clients[0];
  }

  // direct ClientEncrypted property proxies
  get connected(): boolean {
    return this.#client?.connected ?? false;
  }
  get disconnected(): boolean {
    return this.#client?.disconnected ?? true;
  }

  #constructContext = async (update: Update) => {
    const msg = "message" in update ? update.message : "editedMessage" in update ? update.editedMessage : "scheduledMessage" in update ? update.scheduledMessage : "callbackQuery" in update ? update.callbackQuery.message : undefined;
    const reactions = "messageInteractions" in update ? update.messageInteractions : undefined;
    const mustGetMsg = () => {
      if (msg !== undefined) {
        return { chatId: msg.chat.id, messageId: msg.id, businessConnectionId: msg.businessConnectionId, senderId: msg.from?.id, userId: msg.from?.id };
      } else if (reactions !== undefined) {
        return { chatId: reactions.chatId, messageId: reactions.messageId };
      } else {
        unreachable();
      }
    };
    const mustGetUserId = () => {
      if (msg?.from) {
        return msg.from.id;
      } else if ("callbackQuery" in update) {
        return update.callbackQuery.from.id;
      } else if ("chosenInlineResult" in update) {
        return update.chosenInlineResult.from.id;
      } else {
        unreachable();
      }
    };
    const mustGetInlineMsgId = () => {
      if ("chosenInlineResult" in update) {
        if (update.chosenInlineResult.inlineMessageId) {
          return update.chosenInlineResult.inlineMessageId;
        }
      } else if ("callbackQuery" in update) {
        if (update.callbackQuery.inlineMessageId) {
          return update.callbackQuery.inlineMessageId;
        }
      }
      unreachable();
    };
    const chat_ = "messageReactions" in update ? update.messageReactions.chat : "messageReactionCount" in update ? update.messageReactionCount.chat : "chatMember" in update ? update.chatMember.chat : "myChatMember" in update ? update.myChatMember.chat : "joinRequest" in update ? update.joinRequest.chat : "story" in update ? update.story.chat : undefined;
    const chat = chat_ ?? msg?.chat;
    const from = "callbackQuery" in update ? update.callbackQuery.from : "inlineQuery" in update ? update.inlineQuery.from : "chatMember" in update ? update.chatMember.from : "myChatMember" in update ? update.myChatMember.from : "messageReactions" in update ? update.messageReactions.user : "preCheckoutQuery" in update ? update.preCheckoutQuery.from : "joinRequest" in update ? update.joinRequest.from : "businessConnection" in update ? update.businessConnection.user : "pollAnswer" in update ? update.pollAnswer.from : msg?.from ? msg.from : undefined;
    const getReplyTo = (quote: boolean | undefined, chatId: number, messageId: number): ReplyTo | undefined => {
      if ("story" in update) {
        return { chatId: update.story.chat.id, storyId: update.story.id };
      }
      const isPrivate = chatId > 0;
      const shouldQuote = quote === undefined ? !isPrivate : quote;
      return shouldQuote ? { messageId } : undefined;
    };
    const me = "connectionState" in update ? this.#lastGetMe : ("authorizationState" in update && !update.authorizationState.authorized) ? this.#lastGetMe : await this.#getMe();

    const context: Context = {
      ...update,
      client: this as unknown as Client,
      me: (me === null ? undefined : me) as C["me"],
      msg: msg as C["msg"],
      chat: chat as C["chat"],
      from: from as C["from"],
      get toJSON() {
        return () => update;
      },
      reply: (text, params) => {
        const { chatId, messageId, businessConnectionId } = mustGetMsg();
        const replyTo = getReplyTo(params?.quote, chatId, messageId);
        return this.sendMessage(chatId, text, { ...params, replyTo, businessConnectionId });
      },
      replyPoll: (question, options, params) => {
        const { chatId, messageId, businessConnectionId } = mustGetMsg();
        const replyTo = getReplyTo(params?.quote, chatId, messageId);
        return this.sendPoll(chatId, question, options, { ...params, replyTo, businessConnectionId });
      },
      replyPhoto: (photo, params) => {
        const { chatId, messageId, businessConnectionId } = mustGetMsg();
        const replyTo = getReplyTo(params?.quote, chatId, messageId);
        return this.sendPhoto(chatId, photo, { ...params, replyTo, businessConnectionId });
      },
      replyMediaGroup: (media, params) => {
        const { chatId, messageId, businessConnectionId } = mustGetMsg();
        const replyTo = getReplyTo(params?.quote, chatId, messageId);
        return this.sendMediaGroup(chatId, media, { ...params, replyTo, businessConnectionId });
      },
      replyInvoice: (title, description, payload, currency, prices, params) => {
        const { chatId, messageId, businessConnectionId } = mustGetMsg();
        const replyTo = getReplyTo(params?.quote, chatId, messageId);
        return this.sendInvoice(chatId, title, description, payload, currency, prices, { ...params, replyTo, businessConnectionId });
      },
      replyDocument: (document, params) => {
        const { chatId, messageId, businessConnectionId } = mustGetMsg();
        const replyTo = getReplyTo(params?.quote, chatId, messageId);
        return this.sendDocument(chatId, document, { ...params, replyTo, businessConnectionId });
      },
      replySticker: (sticker, params) => {
        const { chatId, messageId, businessConnectionId } = mustGetMsg();
        const replyTo = getReplyTo(params?.quote, chatId, messageId);
        return this.sendSticker(chatId, sticker, { ...params, replyTo, businessConnectionId });
      },
      replyContact: (firstName, number, params) => {
        const { chatId, messageId, businessConnectionId } = mustGetMsg();
        const replyTo = getReplyTo(params?.quote, chatId, messageId);
        return this.sendContact(chatId, firstName, number, { ...params, replyTo, businessConnectionId });
      },
      replyLocation: (latitude, longitude, params) => {
        const { chatId, messageId, businessConnectionId } = mustGetMsg();
        const replyTo = getReplyTo(params?.quote, chatId, messageId);
        return this.sendLocation(chatId, latitude, longitude, { ...params, replyTo, businessConnectionId });
      },
      replyDice: (params) => {
        const { chatId, messageId, businessConnectionId } = mustGetMsg();
        const replyTo = getReplyTo(params?.quote, chatId, messageId);
        return this.sendDice(chatId, { ...params, replyTo, businessConnectionId });
      },
      replyVenue: (latitude, longitude, title, address, params) => {
        const { chatId, messageId, businessConnectionId } = mustGetMsg();
        const replyTo = getReplyTo(params?.quote, chatId, messageId);
        return this.sendVenue(chatId, latitude, longitude, title, address, { ...params, replyTo, businessConnectionId });
      },
      replyVideo: (video, params) => {
        const { chatId, messageId, businessConnectionId } = mustGetMsg();
        const replyTo = getReplyTo(params?.quote, chatId, messageId);
        return this.sendVideo(chatId, video, { ...params, replyTo, businessConnectionId });
      },
      replyAnimation: (document, params) => {
        const { chatId, messageId, businessConnectionId } = mustGetMsg();
        const replyTo = getReplyTo(params?.quote, chatId, messageId);
        return this.sendAnimation(chatId, document, { ...params, replyTo, businessConnectionId });
      },
      replyVoice: (document, params) => {
        const { chatId, messageId, businessConnectionId } = mustGetMsg();
        const replyTo = getReplyTo(params?.quote, chatId, messageId);
        return this.sendVoice(chatId, document, { ...params, replyTo, businessConnectionId });
      },
      replyAudio: (document, params) => {
        const { chatId, messageId, businessConnectionId } = mustGetMsg();
        const replyTo = getReplyTo(params?.quote, chatId, messageId);
        return this.sendAudio(chatId, document, { ...params, replyTo, businessConnectionId });
      },
      replyVideoNote: (videoNote, params) => {
        const { chatId, messageId, businessConnectionId } = mustGetMsg();
        const replyTo = getReplyTo(params?.quote, chatId, messageId);
        return this.sendVideoNote(chatId, videoNote, { ...params, replyTo, businessConnectionId });
      },
      delete: () => {
        const { chatId, messageId } = mustGetMsg();
        return this.deleteMessage(chatId, messageId);
      },
      forward: (to, params) => {
        const { chatId, messageId } = mustGetMsg();
        return this.forwardMessage(chatId, to, messageId, params) as unknown as ReturnType<C["forward"]>;
      },
      pin: (params) => {
        const { chatId, messageId, businessConnectionId } = mustGetMsg();
        return this.pinMessage(chatId, messageId, { ...params, businessConnectionId });
      },
      unpin: () => {
        const { chatId, messageId, businessConnectionId } = mustGetMsg();
        return this.unpinMessage(chatId, messageId, { businessConnectionId });
      },
      banSender: (params) => {
        const { chatId, senderId } = mustGetMsg();
        if (!senderId) {
          unreachable();
        }
        return this.banChatMember(chatId, senderId, params);
      },
      kickSender: () => {
        const { chatId, senderId } = mustGetMsg();
        if (!senderId) {
          unreachable();
        }
        return this.kickChatMember(chatId, senderId);
      },
      setSenderRights: (params) => {
        const { chatId, senderId } = mustGetMsg();
        if (!senderId) {
          unreachable();
        }
        return this.setChatMemberRights(chatId, senderId, params);
      },
      getChatAdministrators: () => {
        const { chatId } = mustGetMsg();
        return this.getChatAdministrators(chatId);
      },
      react: (reactions, params) => {
        const { chatId, messageId } = mustGetMsg();
        return this.setReactions(chatId, messageId, reactions, params);
      },
      answerCallbackQuery: (params) => {
        if (!("callbackQuery" in update)) {
          unreachable();
        }
        return this.answerCallbackQuery(update.callbackQuery.id, params);
      },
      answerInlineQuery: (results, params) => {
        if (!("inlineQuery" in update)) {
          unreachable();
        }
        return this.answerInlineQuery(update.inlineQuery.id, results, params);
      },
      sendChatAction: (chatAction, params) => {
        const { chatId } = mustGetMsg();
        return this.sendChatAction(chatId, chatAction, params);
      },
      editInlineMessageText: (text, params) => {
        const inlineMessageId = mustGetInlineMsgId();
        return this.editInlineMessageText(inlineMessageId, text, params);
      },
      editInlineMessageMedia: (media, params) => {
        const inlineMessageId = mustGetInlineMsgId();
        return this.editInlineMessageMedia(inlineMessageId, media, params);
      },
      editInlineMessageCaption: (params) => {
        const inlineMessageId = mustGetInlineMsgId();
        return this.editInlineMessageCaption(inlineMessageId, params);
      },
      editInlineMessageLiveLocation: (latitude, longitude, params) => {
        const inlineMessageId = mustGetInlineMsgId();
        return this.editInlineMessageLiveLocation(inlineMessageId, latitude, longitude, params);
      },
      editInlineMessageReplyMarkup: (params) => {
        const inlineMessageId = mustGetInlineMsgId();
        return this.editInlineMessageReplyMarkup(inlineMessageId, params);
      },
      editMessageText: (messageId, text, params) => {
        const { chatId } = mustGetMsg();
        return this.editMessageText(chatId, messageId, text, params);
      },
      editMessageCaption: (messageId, params) => {
        const { chatId } = mustGetMsg();
        return this.editMessageCaption(chatId, messageId, params);
      },
      editMessageMedia: (messageId, media, params) => {
        const { chatId } = mustGetMsg();
        return this.editMessageMedia(chatId, messageId, media, params);
      },
      editMessageLiveLocation: (messageId, latitude, longitude, params) => {
        const { chatId } = mustGetMsg();
        return this.editMessageLiveLocation(chatId, messageId, latitude, longitude, params);
      },
      editMessageReplyMarkup: (messageId, params) => {
        const { chatId } = mustGetMsg();
        return this.editMessageReplyMarkup(chatId, messageId, params);
      },
      getMessage: (messageId) => {
        const { chatId } = mustGetMsg();
        return this.getMessage(chatId, messageId);
      },
      getMessages: (messageIds) => {
        const { chatId } = mustGetMsg();
        return this.getMessages(chatId, messageIds);
      },
      forwardMessage: (to, messageId, params) => {
        const { chatId } = mustGetMsg();
        return this.forwardMessage(chatId, to, messageId, params);
      },
      forwardMessages: (to, messageIds, params) => {
        const { chatId } = mustGetMsg();
        return this.forwardMessages(chatId, to, messageIds, params);
      },
      deleteMessage: (messageId, params) => {
        const { chatId } = mustGetMsg();
        return this.deleteMessage(chatId, messageId, params);
      },
      deleteMessages: (messageIds, params) => {
        const { chatId } = mustGetMsg();
        return this.deleteMessages(chatId, messageIds, params);
      },
      pinMessage: (messageId, params) => {
        const { chatId } = mustGetMsg();
        return this.pinMessage(chatId, messageId, params);
      },
      unpinMessage: (messageId) => {
        const { chatId } = mustGetMsg();
        return this.unpinMessage(chatId, messageId);
      },
      unpinMessages: () => {
        const { chatId } = mustGetMsg();
        return this.unpinMessages(chatId);
      },
      setAvailableReactions: (availableReactions) => {
        const { chatId } = mustGetMsg();
        return this.setAvailableReactions(chatId, availableReactions);
      },
      addReaction: (messageId, reaction, params) => {
        const { chatId } = mustGetMsg();
        return this.addReaction(chatId, messageId, reaction, params);
      },
      removeReaction: (messageId, reaction) => {
        const { chatId } = mustGetMsg();
        return this.removeReaction(chatId, messageId, reaction);
      },
      setReactions: (messageId, reactions, params) => {
        const { chatId } = mustGetMsg();
        return this.setReactions(chatId, messageId, reactions, params);
      },
      read: () => {
        const { chatId, messageId } = mustGetMsg();
        return this.readMessages(chatId, messageId);
      },
      setChatPhoto: (photo, params) => {
        const { chatId } = mustGetMsg();
        return this.setChatPhoto(chatId, photo, params);
      },
      deleteChatPhoto: () => {
        const { chatId } = mustGetMsg();
        return this.deleteChatPhoto(chatId);
      },
      banChatMember: (memberId, params) => {
        const { chatId } = mustGetMsg();
        return this.banChatMember(chatId, memberId, params);
      },
      unbanChatMember: (memberId) => {
        const { chatId } = mustGetMsg();
        return this.unbanChatMember(chatId, memberId);
      },
      kickChatMember: (memberId) => {
        const { chatId } = mustGetMsg();
        return this.kickChatMember(chatId, memberId);
      },
      setChatMemberRights: (memberId, params) => {
        const { chatId } = mustGetMsg();
        return this.setChatMemberRights(chatId, memberId, params);
      },
      deleteChatMemberMessages: (userId) => {
        const { chatId } = mustGetMsg();
        return this.deleteChatMemberMessages(chatId, userId);
      },
      searchMessages: (query, params) => {
        const { chatId } = mustGetMsg();
        return this.searchMessages(chatId, query, params);
      },
      setBoostsRequiredToCircumventRestrictions: (boosts) => {
        const { chatId } = mustGetMsg();
        return this.setBoostsRequiredToCircumventRestrictions(chatId, boosts);
      },
      createInviteLink: (params) => {
        const { chatId } = mustGetMsg();
        return this.createInviteLink(chatId, params);
      },
      getCreatedInviteLinks: (params) => {
        const { chatId } = mustGetMsg();
        return this.getCreatedInviteLinks(chatId, params);
      },
      leave: () => {
        const { chatId } = mustGetMsg();
        return this.leaveChat(chatId);
      },
      block: () => {
        return this.blockUser(mustGetUserId());
      },
      unblock: () => {
        return this.unblockUser(mustGetUserId());
      },
      getChatMember: (userId) => {
        const { chatId } = mustGetMsg();
        return this.getChatMember(chatId, userId);
      },
      getChatMembers: (params) => {
        const { chatId } = mustGetMsg();
        return this.getChatMembers(chatId, params);
      },
      setChatStickerSet: (setName) => {
        const { chatId } = mustGetMsg();
        return this.setChatStickerSet(chatId, setName);
      },
      deleteChatStickerSet: () => {
        const { chatId } = mustGetMsg();
        return this.deleteChatStickerSet(chatId);
      },
      getBusinessConnection: () => {
        const { businessConnectionId } = mustGetMsg();
        if (!businessConnectionId) {
          unreachable();
        }
        return this.getBusinessConnection(businessConnectionId);
      },
      answerPreCheckoutQuery: (ok, params) => {
        if (!("preCheckoutQuery" in update)) {
          unreachable();
        }
        return this.answerPreCheckoutQuery(update.preCheckoutQuery.id, ok, params);
      },
      approveJoinRequest: () => {
        const { chatId, userId } = mustGetMsg();
        if (!userId) {
          unreachable();
        }
        return this.approveJoinRequest(chatId, userId);
      },
      declineJoinRequest: () => {
        const { chatId, userId } = mustGetMsg();
        if (!userId) {
          unreachable();
        }
        return this.declineJoinRequest(chatId, userId);
      },
    };

    return cleanObject(context as C);
  };

  #propagateConnectionState(connectionState: ConnectionState) {
    this.#queueHandleCtxUpdate({ connectionState });
    this.#lastPropagatedConnectionState = connectionState;
  }

  #lastPropagatedConnectionState: ConnectionState | null = null;
  #stateChangeHandler: (connected: boolean) => void = ((connected: boolean) => {
    const connectionState = connected ? "ready" : "notConnected";
    if (this.#lastPropagatedConnectionState !== connectionState) {
      this.#propagateConnectionState(connectionState);
    }
  }).bind(this);

  #storageInited = false;
  async #initStorage() {
    if (!this.#storageInited) {
      await this.storage.initialize();
      if (!this.#guaranteeUpdateDelivery) {
        await this.storage.deleteUpdates();
      }
      this.#storageInited = true;
    }
  }

  #connectMutex = new Mutex();
  /**
   * Loads the session if `setDc` was not called, initializes and connnects
   * a `ClientPlain` to generate auth key if there was none, and connects the client.
   * Before establishing the connection, the session is saved.
   */
  async connect() {
    const unlock = await this.#connectMutex.lock();
    try {
      if (this.connected) {
        return;
      }
      await this.#initStorage();
      if (this.#authString && !this.#authStringImported) {
        await this.importAuthString(this.#authString);
      }
      const [authKey, dc] = await Promise.all([this.storage.getAuthKey(), this.storage.getDc()]);
      if (authKey !== null && dc !== null) {
        if (!this.#client || this.#client.dc !== dc) {
          this.#client?.disconnect();
          this.#setMainClient(this.#newClient(dc, true, false));
        }
        await this.#client!.setAuthKey(authKey);
        if (this.#client!.serverSalt === 0n) {
          this.#client!.serverSalt = await this.storage.getServerSalt() ?? 0n;
        }
      } else {
        const dc = await this.storage.getDc() ?? this.#initialDc;
        if (!this.#client || this.#client.dc !== dc) {
          this.#client?.disconnect();
          this.#setMainClient(this.#newClient(dc, true, false));
        }
      }
      await this.#client!.connect();
      await Promise.all([this.storage.setAuthKey(this.#client!.authKey), this.storage.setDc(this.#client!.dc), this.storage.setServerSalt(this.#client!.serverSalt)]);
      this.#updateGapRecoveryLoop.start();
      this.#clientDisconnectionLoop.start();
      if (!this.#messageStorage_.isMemory) {
        this.#storageWriteLoop.start();
      } else {
        this.#L.debug("not starting storageWriteLoop");
      }
    } finally {
      unlock();
    }
  }

  async [handleMigrationError](err: Migrate) {
    let newDc = String(err.dc);
    if (Math.abs(getDcId(this.#client!.dc, this.#client!.cdn)) >= 10_000) {
      newDc += "-test";
    }
    this.disconnect();
    await this.storage.setDc(newDc as DC);
    await this.storage.setAuthKey(null);
    await this.connect();
    this.#LhandleMigrationError.debug(`migrated to DC${newDc}`);
  }

  disconnect() {
    this.#disconnectAllClients();
    this.#clientDisconnectionLoop.abort();
    this.#updateGapRecoveryLoop.abort();
    this.#storageWriteLoop.abort();
    this.#updateManager.closeAllChats();
  }

  #lastPropagatedAuthorizationState: boolean | null = null;
  async #propagateAuthorizationState(authorized: boolean) {
    if (this.#lastPropagatedAuthorizationState !== authorized) {
      await this.#handleCtxUpdate({ authorizationState: { authorized } });
      this.#lastPropagatedAuthorizationState = authorized;
    }
  }

  async #getSelfId() {
    const id = await this.storage.getAccountId();
    if (id === null) {
      throw new Error("Unauthorized");
    }
    return id;
  }

  async #getIsPremium() {
    const maybeIsPremium = await this.storage.getIsPremium();
    if (maybeIsPremium !== null) {
      return maybeIsPremium;
    }
    return this.#lastGetMe?.isPremium ?? false;
  }

  #lastUpdates = new Date();
<<<<<<< HEAD
  #updateGapRecoveryLoop = new AbortableLoop(async (signal) => {
    await delay(60 * SECOND, { signal });
    if (!this.connected) {
      this.#updateGapRecoveryLoop.abort();
      return;
=======
  #updateGapRecoveryLoopAbortController?: AbortController;
  #startUpdateGapRecoveryLoop() {
    drop(this.#updateGapRecoveryLoop());
  }
  async #updateGapRecoveryLoop() {
    this.#updateGapRecoveryLoopAbortController?.abort();
    const controller = this.#updateGapRecoveryLoopAbortController = new AbortController();
    while (this.connected) {
      try {
        await delay(60 * SECOND, { signal: controller.signal });
        if (!this.connected) {
          break;
        }
        controller.signal.throwIfAborted();
        if (Date.now() - this.#lastUpdates.getTime() >= 15 * MINUTE) {
          drop(
            this.#updateManager.recoverUpdateGap("lastUpdates").then(() => {
              this.#lastUpdates = new Date();
            }),
          );
        }
      } catch (err) {
        if (err instanceof DOMException && err.name === "AbortError") {
          break;
        } else if (!this.connected) {
          break;
        }
        this.#LupdateGapRecoveryLoop.error(err);
      }
>>>>>>> e4ac9380
    }
    if (Date.now() - this.#lastUpdates.getTime() >= 15 * MINUTE) {
      drop(
        this.#updateManager.recoverUpdateGap("lastUpdates").then(() => {
          this.#lastUpdates = new Date();
        }),
      );
    }
  }, (err) => {
    if (!this.connected) {
      this.#updateGapRecoveryLoop.abort();
    } else {
      this.#LupdateGapRecoveryLoop.error(err);
    }
  });

<<<<<<< HEAD
  #clientDisconnectionLoop = new AbortableLoop(async (signal) => {
    await delay(60 * SECOND, { signal });
    if (!this.connected) {
      this.#clientDisconnectionLoop.abort();
      return;
    }
    const now = Date.now();
    const disconnectAfter = 5 * MINUTE;
    for (const [i, client] of this.#clients.entries()) {
      if (i > 0 && !client.disconnected && client.lastRequest && now - client.lastRequest.getTime() >= disconnectAfter) {
        client?.disconnect();
=======
  #clientDisconnectionLoopAbortController?: AbortController;
  #startClientDisconnectionLoop() {
    drop(this.#clientDisconnectionLoop());
  }
  async #clientDisconnectionLoop() {
    const controller = this.#clientDisconnectionLoopAbortController = new AbortController();
    while (this.connected) {
      try {
        await delay(60 * SECOND, { signal: controller.signal });
        if (!this.connected) {
          break;
        }
        controller.signal.throwIfAborted();
        const now = Date.now();
        const disconnectAfter = 5 * MINUTE;
        this.#clients.map((client, i) => {
          if (i > 0 && !client.disconnected && client.lastRequest && now - client.lastRequest.getTime() >= disconnectAfter) {
            client?.disconnect();
          }
        });
      } catch (err) {
        if (err instanceof DOMException && err.name === "AbortError") {
          break;
        } else if (!this.connected) {
          break;
        }
>>>>>>> e4ac9380
      }
    }
  }, () => {
    if (!this.connected) {
      this.#clientDisconnectionLoop.abort();
    }
  });

  #storageWriteLoop = new AbortableLoop(async (signal) => {
    await delay(60 * SECOND, { signal });
    await this.messageStorage.commit();
  }, (err) => {
    this.#LstorageWriteLoop.error(err);
  }, async () => {
    await this.messageStorage.commit();
  });

  /**
   * Signs in using the provided parameters if not already signed in.
   * If no parameters are provided, the credentials will be prompted in runtime.
   *
   * Notes:
   * 1. Requires the `apiId` and `apiHash` paramters to be passed when constructing the client.
   * 3. Reconnects the client to the appropriate DC in case of MIGRATE_X errors.
   */
  async signIn(params?: SignInParams) {
    try {
      await this.#updateManager.fetchState("signIn");
      await this.#propagateAuthorizationState(true);
      drop(this.#updateManager.recoverUpdateGap("signIn"));
      this.#LsignIn.debug("already signed in");
      return;
    } catch (err) {
      if (!(err instanceof AuthKeyUnregistered) && !(err instanceof SessionRevoked)) {
        throw err;
      }
    }

    if (!this.#apiId) {
      throw new InputError("apiId not set");
    }
    if (!this.#apiHash) {
      throw new InputError("apiHash not set");
    }

    if (typeof params === "undefined") {
      const loginType = mustPromptOneOf("Do you want to login as bot [b] or user [u]?", ["b", "u"] as const);
      if (loginType === "b") {
        params = { botToken: mustPrompt("Bot token:") };
      } else {
        params = { phone: () => mustPrompt("Phone number:"), code: () => mustPrompt("Verification code:"), password: () => mustPrompt("Password:") };
      }
    }

    this.#LsignIn.debug("authorizing with", typeof params === "string" ? "bot token" : Api.is("auth.exportedAuthorization", params) ? "exported authorization" : "AuthorizeUserParams");

    if (params && "botToken" in params) {
      while (true) {
        try {
          const auth = await this.invoke({ _: "auth.importBotAuthorization", api_id: this.#apiId, api_hash: this.#apiHash, bot_auth_token: params.botToken, flags: 0 });
          await this.storage.setAccountId(Number(Api.as("auth.authorization", auth).user.id));
          await this.storage.setAccountType("bot");
          break;
        } catch (err) {
          if (err instanceof Migrate) {
            await this[handleMigrationError](err);
            continue;
          } else {
            throw err;
          }
        }
      }
      this.#LsignIn.debug("authorized as bot");
      await this.#propagateAuthorizationState(true);
      await this.#updateManager.fetchState("authorize");
      return;
    }

    auth: while (true) {
      try {
        let phone: string;
        let sentCode: Api.auth_sentCode;
        while (true) {
          try {
            phone = typeof params.phone === "string" ? params.phone : await params.phone();
            const sendCode = () =>
              this.invoke({
                _: "auth.sendCode",
                phone_number: phone,
                api_id: this.#apiId,
                api_hash: this.#apiHash,
                settings: { _: "codeSettings" },
              }).then((v) => Api.as("auth.sentCode", v));
            try {
              sentCode = await sendCode();
            } catch (err) {
              if (err instanceof Migrate) {
                await this[handleMigrationError](err);
                sentCode = await sendCode();
              } else {
                throw err;
              }
            }
            break;
          } catch (err) {
            if (err instanceof PhoneNumberInvalid) {
              continue;
            } else {
              throw err;
            }
          }
        }
        this.#LsignIn.debug("verification code sent");

        let err: unknown;
        code: while (true) {
          const code = typeof params.code === "string" ? params.code : await params.code();
          try {
            const auth = await this.invoke({
              _: "auth.signIn",
              phone_number: phone,
              phone_code: code,
              phone_code_hash: sentCode.phone_code_hash,
            });
            await this.storage.setAccountId(Number(Api.as("auth.authorization", auth).user.id));
            await this.storage.setAccountType("user");
            this.#LsignIn.debug("signed in as user");
            await this.#propagateAuthorizationState(true);
            await this.#updateManager.fetchState("signIn");
            return;
          } catch (err_) {
            if (err_ instanceof PhoneCodeInvalid) {
              continue code;
            } else {
              err = err_;
              break code;
            }
          }
        }

        if (!(err instanceof SessionPasswordNeeded)) {
          throw err;
        }

        password: while (true) {
          const ap = await this.invoke({ _: "account.getPassword" });
          if (!(Api.is("passwordKdfAlgoSHA256SHA256PBKDF2HMACSHA512iter100000SHA256ModPow", ap.current_algo))) {
            throw new Error(`Handling ${ap.current_algo?._} not implemented`);
          }
          try {
            const password = typeof params.password === "string" ? params.password : await params.password(ap.hint ?? null);
            const input = await checkPassword(password, ap);

            const auth = await this.invoke({ _: "auth.checkPassword", password: input });
            await this.storage.setAccountId(Number(Api.as("auth.authorization", auth).user.id));
            await this.storage.setAccountType("user");
            this.#LsignIn.debug("signed in as user");
            await this.#propagateAuthorizationState(true);
            await this.#updateManager.fetchState("signIn");
            return;
          } catch (err) {
            if (err instanceof PasswordHashInvalid) {
              continue password;
            } else {
              throw err;
            }
          }
        }
      } catch (err) {
        if (err === restartAuth) {
          continue auth;
        } else {
          throw err;
        }
      }
    }
  }

  async signOut() {
    try {
      await Promise.all([
        this.storage.reset(),
        this.invoke({ _: "auth.logOut" }).then(() => {
          this.#propagateAuthorizationState(false);
        }),
      ]);
    } finally {
      this.#lastGetMe = null;
      this.disconnect();
      await this.connect();
    }
  }

  /**
   * Same as calling `.connect()` followed by `.signIn(params)`.
   */
  async start(params?: SignInParams) {
    await this.connect();
    await this.signIn(params);
  }

  async #getClient(params: InvokeParams) {
    let client: ClientEncrypted;
    switch (params.type) {
      case undefined:
        client = await this.#getMainClient(params.dc);
        break;
      case "download":
        client = await this.#getDownloadClient(params.dc);
        break;
      case "upload":
        client = await this.#getUploadClient();
        break;
    }
    if (client !== this.#client && !this.disconnected && client.disconnected) {
      await client.connect();
    }
    return client;
  }

  #getMainClientMutex = new Mutex();
  async #getMainClient(dc?: DC) {
    if (dc === undefined || dc === this.#client?.dc) {
      return this.#client!;
    }
    let client = this.#clients.find((v) => v.dc === dc);
    if (client) {
      return client;
    }
    const unlock = await this.#getMainClientMutex.lock();
    client = this.#clients.find((v) => v.dc === dc);
    if (client) {
      return client;
    }
    try {
      client = this.#newClient(dc, false, false);
      await this.#setupClient(client);
      this.#clients.push(client);
      return client;
    } finally {
      unlock();
    }
  }

  async #getDownloadClient(dc?: DC) {
    dc ??= this.#client!.dc;
    const pool = this.#downloadPools[dc] ??= new ClientEncryptedPool();
    if (!pool.size) {
      if (!pool.size) {
        for (let i = 0; i < DOWNLOAD_POOL_SIZE; ++i) {
          pool.add(this.#newClient(dc, false, true));
        }
      }
    }
    const client = pool.nextClient();
    if (client.authKey.length) {
      return client;
    }
    await this.#setupClient(client);
    return client;
  }

  async #getUploadPoolSize() {
    const dc = this.#client!.dc;
    return (dc !== "2" && dc !== "4") || await this.#getIsPremium() ? 8 : 4;
  }

  async #getUploadClient() {
    const dc = this.#client!.dc;
    const poolSize = await this.#getUploadPoolSize();
    const pool = this.#uploadPools[dc] ??= new ClientEncryptedPool();
    if (!pool.size) {
      for (let i = 0; i < poolSize; ++i) {
        pool.add(await this.#newClient(dc, false, true));
      }
    }
    const client = pool.nextClient();
    if (client.authKey.length) {
      return client;
    }
    await this.#setupClient(client);
    return client;
  }

  async #setupClient(client: ClientEncrypted) {
    const storage = client.dc === this.#client!.dc ? this.storage : new StorageOperations(this.storage.provider.branch(client.dc + (client.cdn ? "_cdn" : "")));
    await storage.initialize();
    const [authKey, serverSalt] = await Promise.all([storage.getAuthKey(), storage.getServerSalt()]);
    if (authKey) {
      await client.setAuthKey(authKey);
      if (serverSalt) {
        client.serverSalt = serverSalt;
      }
    }
    await client.connect();
    if (!authKey) {
      await this.#importAuthorization(client);
    }
    await storage.setAuthKey(client.authKey);
    if (client.dc !== this.#client!.dc) {
      await storage.setServerSalt(client.serverSalt);
      client.handlers.onNewServerSalt = async (serverSalt) => {
        await storage.setServerSalt(serverSalt);
      };
    }
  }

  async #importAuthorization(client: ClientEncrypted) {
    if (this.#client!.dc === client.dc && this.#client!.cdn === client.cdn) {
      const [authKey, serverSalt] = await Promise.all([this.storage.getAuthKey(), this.storage.getServerSalt()]);
      if (authKey) {
        await client.setAuthKey(authKey);
        if (serverSalt) {
          client.serverSalt = serverSalt;
        }
      }
      return;
    }
    const exportedAuthorization = await this.#client!.invoke({ _: "auth.exportAuthorization", dc_id: getDcId(client.dc, client.cdn) });
    await client.invoke({ ...exportedAuthorization, _: "auth.importAuthorization" });
  }

  async #invoke<T extends Api.AnyFunction | Mtproto.ping, R = T extends Mtproto.ping ? Mtproto.pong : T extends Api.AnyGenericFunction<infer X> ? Api.ReturnType<X> : T["_"] extends keyof Api.Functions ? Api.ReturnType<T> extends never ? Api.ReturnType<Api.Functions[T["_"]]> : never : never>(function_: T, params?: InvokeParams): Promise<R> {
    if (!this.#client) {
      throw new ConnectionError("Not connected.");
    }
    let n = 1;
    let client: ClientEncrypted;
    while (true) {
      client = params ? await this.#getClient(params) : this.#client!;
      const main = client === this.#client;
      try {
        const result = await client.invoke(function_);
        if (main) {
          try {
            await this.#updateManager.processResult(result as Api.DeserializedType);
          } catch (err) {
            this.#L.error("failed to process result:", err);
          }
          if (Api.isOfEnum("Update", result) || Api.isOfEnum("Updates", result)) {
            return new Promise<R>((resolve) => {
              this.#updateManager.processUpdates(result, true, Mtproto.is("ping", function_) ? null : function_, () => resolve(result as R));
            });
          }
        }
        return result as R;
      } catch (err) {
        if (err instanceof AuthKeyUnregistered && !main) {
          await this.#importAuthorization(client);
          continue;
        } else if (err instanceof ConnectionError && !main && !this.disconnected) {
          continue;
        } else if (await this.#handleInvokeError(Object.freeze({ client: this, error: err, function: function_, n: n++ }), () => Promise.resolve(false))) {
          continue;
        } else {
          throw err;
        }
      }
    }
  }

  #handleInvokeError = skipInvoke<C>();

  /**
   * Invokes a function waiting and returning its reply if the second parameter is not `true`. Requires the client
   * to be connected.
   *
   * @param function_ The function to invoke.
   */
  invoke: {
    <T extends Api.AnyFunction | Mtproto.ping, R = T extends Mtproto.ping ? Mtproto.pong : T extends Api.AnyGenericFunction<infer X> ? Api.ReturnType<X> : T["_"] extends keyof Api.Functions ? Api.ReturnType<T> extends never ? Api.ReturnType<Api.Functions[T["_"]]> : never : never>(function_: T, params?: InvokeParams): Promise<R>;
    use: (handler: InvokeErrorHandler<Client<C>>) => void;
  } = Object.assign(
    this.#invoke,
    {
      use: (handler: InvokeErrorHandler<Client<C>>) => {
        const handle = this.#handleInvokeError;
        this.#handleInvokeError = async (ctx, next) => {
          let result: boolean | null = null;
          return await handle(ctx, async () => {
            if (result !== null) return result;
            result = await handler(ctx, next);
            return result;
          });
        };
      },
    },
  );

  exportAuthString(): Promise<string> {
    return this.storage.exportAuthString(this.#apiId);
  }

  #authStringImported = false;
  async importAuthString(authString: string) {
    if (this.connected) {
      throw new Error("Cannot import auth string while the client is connected");
    }
    await this.#initStorage();
    await this.storage.importAuthString(authString);
    this.#authStringImported = true;
    if (!this.#apiId) {
      this.#apiId = await this.storage.getApiId() ?? 0;
    }
  }

  async #getUserAccessHash(userId: bigint) {
    const users = await this.invoke({ _: "users.getUsers", id: [{ _: "inputUser", user_id: userId, access_hash: 0n }] });
    const user = Api.is("user", users[0]) ? users[0] : undefined;
    return user?.access_hash ?? 0n;
  }

  async #getChannelAccessHash(channelId: bigint) {
    const channels = await this.invoke({ _: "channels.getChannels", id: [{ _: "inputChannel", channel_id: channelId, access_hash: 0n }] });
    const channel = Api.is("channel", channels.chats[0]) ? channels.chats[0] : undefined;
    return channel?.access_hash ?? 0n;
  }

  /**
   * Get a chat's inputPeer. Useful when calling API functions directly.
   *
   * @param id The identifier of a chat.
   */
  async getInputPeer(id: ID): Promise<Api.InputPeer> {
    if (id === "me" || id === await this.#getSelfId()) {
      return { _: "inputPeerSelf" };
    }
    const inputPeer = await this.#getInputPeerInner(id);
    if (((Api.is("inputPeerUser", inputPeer) || Api.is("inputPeerChannel", inputPeer)) && inputPeer.access_hash === 0n) && await this.storage.getAccountType() === "bot") {
      if ("channel_id" in inputPeer) {
        inputPeer.access_hash = await this.#getChannelAccessHash(inputPeer.channel_id);
      } else {
        inputPeer.access_hash = await this.#getUserAccessHash(inputPeer.user_id);
      }
    }
    if ((Api.is("inputPeerUser", inputPeer) || Api.is("inputPeerChannel", inputPeer)) && inputPeer.access_hash === 0n) {
      throw new AccessError(`Cannot access the chat ${id} because there is no access hash for it.`);
    }
    return inputPeer;
  }

  async #getInputPeerChatId(inputPeer: Api.InputPeer | Api.InputUser | Api.InputChannel) {
    if (Api.isOneOf(["inputPeerSelf", "inputUserSelf"], inputPeer)) {
      return await this.#getSelfId();
    } else if (Api.isOneOf(["inputPeerEmpty", "inputUserEmpty", "inputChannelEmpty"], inputPeer)) {
      unreachable();
    } else {
      return Api.peerToChatId(inputPeer);
    }
  }

  /**
   * Get a channel or a supergroup's inputChannel. Useful when calling API functions directly.
   *
   * @param id The identifier of the channel or the supergroup.
   */
  async getInputChannel(id: ID): Promise<Api.inputChannel | Api.inputChannelFromMessage> {
    const inputPeer = await this.getInputPeer(id);
    if (!canBeInputChannel(inputPeer)) {
      throw new TypeError(`The chat ${id} is not a channel neither a supergroup.`);
    }
    return toInputChannel(inputPeer);
  }

  /**
   * Get a user's inputUser. Useful when calling API functions directly.
   *
   * @param id The identifier of the user.
   */
  async getInputUser(id: ID): Promise<Api.inputUserSelf | Api.inputUser | Api.inputUserFromMessage> {
    const inputPeer = await this.getInputPeer(id);
    if (!canBeInputUser(inputPeer)) {
      throw new TypeError(`The chat ${id} is not a private chat.`);
    }
    return toInputUser(inputPeer);
  }

  async #getInputPeerInner(id: ID) {
    const idn = Number(id);
    if (!isNaN(idn)) {
      id = idn;
    }
    let peer: Api.InputPeer;
    if (typeof id === "string") {
      id = getUsername(id);
      let resolvedId = 0;
      const maybeUsername = await this.messageStorage.getUsername(id);
      if (maybeUsername !== null && Date.now() - maybeUsername[1].getTime() < USERNAME_TTL) {
        const [id] = maybeUsername;
        resolvedId = id;
      } else {
        const resolved = await this.invoke({ _: "contacts.resolveUsername", username: id });
        await this.#updateManager.processChats(resolved.chats, resolved);
        await this.#updateManager.processUsers(resolved.users, resolved);
        if (Api.is("peerUser", resolved.peer)) {
          resolvedId = Api.peerToChatId(resolved.peer);
        } else if (Api.is("peerChannel", resolved.peer)) {
          resolvedId = Api.peerToChatId(resolved.peer);
        } else {
          unreachable();
        }
      }
      const resolvedIdType = Api.getChatIdPeerType(resolvedId);
      if (resolvedIdType === "user") {
        const accessHash = await this.messageStorage.getUserAccessHash(resolvedId);

        peer = { _: "inputPeerUser", user_id: Api.chatIdToPeerId(resolvedId), access_hash: accessHash ?? 0n } as Api.inputPeerUser;
      } else if (resolvedIdType === "channel") {
        const accessHash = await this.messageStorage.getChannelAccessHash(resolvedId);
        peer = { _: "inputPeerChannel", channel_id: Api.chatIdToPeerId(resolvedId), access_hash: accessHash ?? 0n } as Api.inputPeerChannel;
      } else {
        unreachable();
      }
    } else if (id > 0) {
      const accessHash = await this.messageStorage.getUserAccessHash(id);
      peer = { _: "inputPeerUser", user_id: Api.chatIdToPeerId(id), access_hash: accessHash ?? 0n } as Api.inputPeerUser;
    } else if (-MAX_CHAT_ID <= id) {
      peer = { _: "inputPeerChat", chat_id: BigInt(Math.abs(id)) } as Api.inputPeerChat;
    } else if (ZERO_CHANNEL_ID - MAX_CHANNEL_ID <= id && id !== ZERO_CHANNEL_ID) {
      const accessHash = await this.messageStorage.getChannelAccessHash(id);
      peer = { _: "inputPeerChannel", channel_id: Api.chatIdToPeerId(id), access_hash: accessHash ?? 0n } as Api.inputPeerChannel;
    } else {
      throw new InputError("The ID is of an format unknown.");
    }

    if (!Api.is("inputPeerChat", peer) && !peer.access_hash) {
      const chatId = Api.peerToChatId(peer);
      const minPeerReference = await this.messageStorage.getLastMinPeerReference(chatId);
      if (minPeerReference) {
        const minInputPeer = await this.#getMinInputPeer(canBeInputChannel(peer) ? "channel" : "user", { ...minPeerReference, senderId: chatId });
        if (minInputPeer) {
          this.#Lmin.debug("resolved input min peer", minInputPeer);
          peer = minInputPeer;
        }
      }
    }

    return peer;
  }

  async #getMinInputPeer(type: "user" | "channel", reference: { chatId: number; senderId: number; messageId: number }): Promise<Api.inputPeerUserFromMessage | Api.inputPeerChannelFromMessage | null> {
<<<<<<< HEAD
    const peer_ = await this.messageStorage.getPeer(reference.chatId);
    if (peer_ !== null && (peer_[0].type === "channel" || peer_[0].type === "supergroup")) {
      const peer: Api.inputPeerChannel = { _: "inputPeerChannel", channel_id: BigInt(peer_[0].id), access_hash: peer_[1] };
      if (type == "user") {
=======
    const entity = await this.messageStorage.getEntity(reference.chatId);
    if (Api.isOneOf(["channel", "channelForbidden"], entity) && entity.access_hash) {
      const peer: Api.inputPeerChannel = { _: "inputPeerChannel", channel_id: entity.id, access_hash: entity.access_hash };
      if (type === "user") {
>>>>>>> e4ac9380
        return { _: "inputPeerUserFromMessage", peer, msg_id: reference.messageId, user_id: Api.chatIdToPeerId(reference.senderId) };
      } else {
        return { _: "inputPeerChannelFromMessage", peer, msg_id: reference.messageId, channel_id: Api.chatIdToPeerId(reference.senderId) };
      }
    } else {
      return null;
    }
  }

  private [getPeer](peer: Api.peerUser): Promise<[ChatPPrivate, bigint] | null>;
  private [getPeer](peer: Api.peerChat): Promise<[ChatPGroup, bigint] | null>;
  private [getPeer](peer: Api.peerChannel): Promise<[ChatPChannel, bigint] | null>;
  private [getPeer](peer: Api.peerUser | Api.peerChat | Api.peerChannel): Promise<[ChatP, bigint] | null>;
  private async [getPeer](peer: Api.peerUser | Api.peerChat | Api.peerChannel) {
    const id = Api.peerToChatId(peer);
<<<<<<< HEAD
    const entity = await this.messageStorage.getPeer(id);
    if (entity == null && await this.storage.getAccountType() == "bot" && Api.is("peerUser", peer) || Api.is("peerChannel", peer)) {
=======
    const entity = await this.messageStorage.getEntity(id);
    if (entity === null && await this.storage.getAccountType() === "bot" && Api.is("peerUser", peer) || Api.is("peerChannel", peer)) {
>>>>>>> e4ac9380
      await this.getInputPeer(id);
    } else {
      return entity;
    }
    return await this.messageStorage.getPeer(id);
  }

  private [mustGetPeer](peer: Api.peerUser): [ChatPPrivate, bigint] | null;
  private [mustGetPeer](peer: Api.peerChat): [ChatPGroup, bigint] | null;
  private [mustGetPeer](peer: Api.peerChannel): [ChatPChannel, bigint] | null;
  private [mustGetPeer](peer: Api.peerUser | Api.peerChat | Api.peerChannel): [ChatP, bigint] | null;
  private [mustGetPeer](peer: Api.peerUser | Api.peerChat | Api.peerChannel) {
    return this.messageStorage.mustGetPeer(peerToChatId(peer));
  }

  async #handleCtxUpdate(update: Update) {
    if (this.#disableUpdates && !("authorizationState" in update) && !("connectionState" in update)) {
      return;
    }
    try {
      await this.middleware()(await this.#constructContext(update), resolve);
    } catch (err) {
      this.#L.error("Failed to handle update:", err);
      throw err;
    }
  }

  #queueHandleCtxUpdate(update: Update) {
    this.#updateManager.getHandleUpdateQueue(UpdateManager.MAIN_BOX_ID).add(async () => {
      await this.#handleCtxUpdate(update);
    });
  }

  async #handleUpdate(update: Api.Update) {
    const maybePromises = new Array<() => MaybePromise<Update | null>>();
    if (Api.is("updateUserName", update)) {
      this.messageStorage.updateUsernames(Number(update.user_id), update.usernames.map((v) => v.username));
      const peer: Api.peerUser = { ...update, _: "peerUser" };
<<<<<<< HEAD
      const peer_ = await this[getPeer](peer);
      if (peer_ !== null) {
        const username = update.usernames[0];
        if (username !== undefined) {
          peer_[0].username = username.username;
          const also = update.usernames.filter((v) => v != username);
          if (also.length) {
            peer_[0].also = also.map((v) => v.username);
          } else {
            delete peer_[0].also;
          }
        } else {
          delete peer_[0].username;
        }
        this.messageStorage.setPeer2(peer_[0], peer_[1]);
=======
      const entity = await this[getEntity](peer);
      if (entity !== null) {
        entity.usernames = update.usernames;
        entity.first_name = update.first_name;
        entity.last_name = update.last_name;
        await this.messageStorage.setEntity(entity);
>>>>>>> e4ac9380
      }
    }

    if (this.#messageManager.canHandleUpdate(update)) {
      maybePromises.push(() => this.#messageManager.handleUpdate(update));
    }

    if (this.#chatManager.canHandleUpdate(update)) {
      maybePromises.push(() => this.#chatManager.handleUpdate(update));
    }

    if (this.#pollManager.canHandleUpdate(update)) {
      maybePromises.push(() => this.#pollManager.handleUpdate(update));
    }

    if (this.#videoChatManager.canHandleUpdate(update)) {
      maybePromises.push(() => this.#videoChatManager.handleUpdate(update));
    }

    if (this.#callbackQueryManager.canHandleUpdate(update)) {
      maybePromises.push(() => this.#callbackQueryManager.handleUpdate(update));
    }

    if (this.#inlineQueryManager.canHandleUpdate(update)) {
      maybePromises.push(() => this.#inlineQueryManager.handleUpdate(update));
    }

    if (this.#linkPreviewManager.canHandleUpdate(update)) {
      maybePromises.push(() => this.#linkPreviewManager.handleUpdate(update));
    }

    if (this.#reactionManager.canHandleUpdate(update)) {
      maybePromises.push(() => this.#reactionManager.handleUpdate(update));
    }

    if (this.#chatListManager.canHandleUpdate(update)) {
      maybePromises.push(() => this.#chatListManager.handleUpdate(update));
    }

    if (this.#storyManager.canHandleUpdate(update)) {
      maybePromises.push(() => this.#storyManager.handleUpdate(update));
    }

    if (this.#businessConnectionManager.canHandleUpdate(update)) {
      maybePromises.push(() => this.#businessConnectionManager.handleUpdate(update));
    }

    if (this.#storyManager.canHandleUpdate(update)) {
      maybePromises.push(() => this.#storyManager.handleUpdate(update));
    }

    if (this.#paymentManager.canHandleUpdate(update)) {
      maybePromises.push(() => this.#paymentManager.handleUpdate(update));
    }

    if (this.#translationsManager.canHandleUpdate(update)) {
      maybePromises.push(() => this.#translationsManager.handleUpdate(update));
    }

    return () =>
      Promise.resolve().then(async () => {
        const updates = new Array<Update>();
        for (const maybePromise of maybePromises) {
          try {
            const value = maybePromise();
            const update = value instanceof Promise ? await value : value;
            if (update) {
              updates.push(update);
            }
          } catch (err) {
            this.#L.error("failed to construct update:", err);
          }
        }

        for (const update of updates) {
          try {
            await this.#handleCtxUpdate(update);
          } finally {
            if ("deletedMessages" in update) {
              for (const { chatId, messageId } of update.deletedMessages) {
                await this.messageStorage.setMessage(chatId, messageId, null);
                await this.#chatListManager.reassignChatLastMessage(chatId);
              }
            }
          }
        }
      });
  }

  #lastGetMe: User | null = null;
  async #getMe() {
    if (this.#lastGetMe !== null) {
      return this.#lastGetMe;
    } else {
      const user = await this.getMe();
      this.#lastGetMe = user;
      return user;
    }
  }

  #previouslyConnected = false;
  #lastConnectionState = false;
  #onConnectionStateChange(connected: boolean) {
    if (this.#lastConnectionState !== connected) {
      if (connected) {
        if (this.#previouslyConnected) {
          drop(this.#updateManager.recoverUpdateGap("reconnect"));
        }
        this.#previouslyConnected = true;
      }
      const connectionState = connected ? "ready" : "notConnected";
      this.#queueHandleCtxUpdate({ connectionState });
    }
  }

  //
  // ========================= ACCOUNT ========================= //
  //

  /**
   * Get information on the currently authorized user.
   *
   * @method ac
   */
  async getMe(): Promise<User> {
<<<<<<< HEAD
    let chatP = (await this[getPeer]({ _: "peerUser", user_id: BigInt(await this.#getSelfId()) }))?.[0] ?? null;
    if (chatP === null) {
=======
    let user_ = await this[getEntity]({ _: "peerUser", user_id: BigInt(await this.#getSelfId()) });
    if (user_ === null) {
>>>>>>> e4ac9380
      const users = await this.invoke({ _: "users.getUsers", id: [{ _: "inputUserSelf" }] });
      chatP = constructChatP(Api.as("user", users[0]));
      await this.storage.setIsPremium(chatP.isPremium);
    }
    const user = constructUser2(chatP);
    this.#lastGetMe = user;
    return user;
  }

  /**
   * Show a username in the current account, a bot account, a supergroup, or a channel's profile. User-only.
   *
   * @method ac
   * @param id `"me"`, a bot ID, a supergroup ID, or a channel ID.
   * @param username The username to show.
   */
  async showUsername(id: ID, username: string) {
    await this.#accountManager.showUsername(id, username);
  }

  /**
   * Hide a username from the current account, a bot account, a supergroup, or a channel's profile. User-only.
   *
   * @method ac
   * @param id `"me"`, a bot ID, a supergroup ID, or a channel ID.
   * @param username The username to hide.
   */
  async hideUsername(id: ID, username: string) {
    await this.#accountManager.hideUsername(id, username);
  }

  /**
   * Reorder the usernames of the current account, a bot account, a supergroup, or a channel's profile. User-only.
   *
   * @method ac
   * @param id `"me"`, a bot ID, a supergroup ID, or a channel ID.
   * @param order The new order to use.
   * @returns Whether the order was changed.
   */
  async reorderUsernames(id: ID, order: string[]): Promise<boolean> {
    return await this.#accountManager.reorderUsernames(id, order);
  }

  /**
   * Hide all usernames from a supergroup or a channel's profile. User-only.
   *
   * @method ac
   * @param id A supergroup ID or a channel ID.
   */
  async hideUsernames(id: ID): Promise<boolean> {
    return await this.#accountManager.hideUsernames(id);
  }

  /**
   * Get a business connection. Bot-only.
   *
   * @method ac
   * @param id The identifier of the business connection.
   * @cache
   */
  async getBusinessConnection(id: string): Promise<BusinessConnection> {
    return await this.#businessConnectionManager.getBusinessConnection(id);
  }

  /**
   * Set the current account's online status. User-only.
   *
   * @method ac
   * @param online The new online status.
   */
  async setOnline(online: boolean): Promise<void> {
    await this.#accountManager.setOnline(online);
  }

  /**
   * Set the current account's emoji status. User-only.
   *
   * @method ac
   * @param id The identifier of the emoji to be used as the new status.
   */
  async setEmojiStatus(id: string, params?: SetEmojiStatusParams) {
    await this.#accountManager.setEmojiStatus(id, params);
  }

  /**
   * Set the emoji status of a bot's user. Bot-only.
   *
   * @method ac
   * @param userId The identifier of a user of the bot.
   * @param id The identifier of the emoji to be used as the new status.
   */
  async setUserEmojiStatus(userId: ID, id: string, params?: SetEmojiStatusParams) {
    await this.#accountManager.setUserEmojiStatus(userId, id, params);
  }

  /**
   * Update the profile of the current user. At least one parameter must be specified. User-only.
   *
   * @method ac
   */
  async updateProfile(params?: UpdateProfileParams): Promise<void> {
    await this.#accountManager.updateProfile(params);
  }

  /**
   * Set the birthday of the current user. User-only.
   *
   * @method ac
   */
  async setBirthday(params?: SetBirthdayParams): Promise<void> {
    await this.#accountManager.setBirthday(params);
  }

  /**
   * Set the personal channel of the current user. User-only.
   *
   * @method ac
   */
  async setPersonalChannel(params?: SetPersonalChannelParams): Promise<void> {
    await this.#accountManager.setPersonalChannel(params);
  }

  /**
   * Set the name color of the current user. User-only.
   *
   * @method ac
   * @param color The identifier of the color to set.
   */
  async setNameColor(color: number, params?: SetNameColorParams): Promise<void> {
    await this.#accountManager.setNameColor(color, params);
  }

  /**
   * Set the profile color of the current user. User-only.
   *
   * @method ac
   * @param color The identifier of the color to set.
   */
  async setProfileColor(color: number, params?: SetProfileColorParams): Promise<void> {
    await this.#accountManager.setProfileColor(color, params);
  }

  /**
   * Set the location of the current user. User-only.
   *
   * @method ac
   */
  async setLocation(params?: SetLocationParams): Promise<void> {
    await this.#accountManager.setLocation(params);
  }

  //
  // ========================= MESSAGES ========================= //
  //

  /**
   * Send a text message.
   *
   * @method ms
   * @param chatId The identifier of a chat to send the message to.
   * @param text The message's text.
   * @returns The sent text message.
   */
  async sendMessage(chatId: ID, text: string, params?: SendMessageParams): Promise<MessageText> {
    return await this.#messageManager.sendMessage(chatId, text, params);
  }

  /**
   * Send a photo.
   *
   * @method ms
   * @param chatId The identifier of a chat to send the photo to.
   * @param photo The photo to send.
   * @returns The sent photo.
   */
  async sendPhoto(chatId: ID, photo: FileSource, params?: SendPhotoParams): Promise<MessagePhoto> {
    return await this.#messageManager.sendPhoto(chatId, photo, params);
  }

  /**
   * Send a document.
   *
   * @method ms
   * @param chatId The identifier of a chat to send the document to.
   * @param document The document to send.
   * @returns The sent document.
   */
  async sendDocument(chatId: ID, document: FileSource, params?: SendDocumentParams): Promise<MessageDocument> {
    return await this.#messageManager.sendDocument(chatId, document, params);
  }

  /**
   * Send a sticker.
   *
   * @method ms
   * @param chatId The identifier of a chat to send the sticker to.
   * @param document The sticker to send.
   * @returns The sent sticker.
   */
  async sendSticker(chatId: ID, sticker: FileSource, params?: SendStickerParams): Promise<MessageSticker> {
    return await this.#messageManager.sendSticker(chatId, sticker, params);
  }

  /**
   * Send a video.
   *
   * @method ms
   * @param chatId The identifier of a chat to send the video to.
   * @param video The video to send.
   * @returns The sent video.
   */
  async sendVideo(chatId: ID, video: FileSource, params?: SendVideoParams): Promise<MessageVideo> {
    return await this.#messageManager.sendVideo(chatId, video, params);
  }

  /**
   * Send an animation.
   *
   * @method ms
   * @param chatId The identifier of a chat to send the animation to.
   * @param animation The animation to send.
   * @returns The sent animation.
   */
  async sendAnimation(chatId: ID, animation: FileSource, params?: SendAnimationParams): Promise<MessageAnimation> {
    return await this.#messageManager.sendAnimation(chatId, animation, params);
  }

  /**
   * Send a voice message.
   *
   * @method ms
   * @param chatId The identifier of a chat to send the voice message to.
   * @param voice The voice to send.
   * @returns The sent voice message.
   */
  async sendVoice(chatId: ID, voice: FileSource, params?: SendVoiceParams): Promise<MessageVoice> {
    return await this.#messageManager.sendVoice(chatId, voice, params);
  }

  /**
   * Send an audio file.
   *
   * @method ms
   * @param chatId The identifier of a chat to send the audio file to.
   * @param audio The audio to send.
   * @returns The sent audio filr.
   */
  async sendAudio(chatId: ID, audio: FileSource, params?: SendAudioParams): Promise<MessageAudio> {
    return await this.#messageManager.sendAudio(chatId, audio, params);
  }

  /**
   * Send a media group.
   *
   * @method ms
   * @param chatId The identifier of a chat to send the media group to.
   * @param media The media to include in the media group. Animations are not allowed. All of them must be of the same media type, but an exception is that photos and videos can be mixed.
   * @returns The sent messages.
   */
  async sendMediaGroup(chatId: ID, media: InputMedia[], params?: SendMediaGroupParams): Promise<Message[]> {
    return await this.#messageManager.sendMediaGroup(chatId, media, params);
  }

  /**
   * Send a video note.
   *
   * @method ms
   * @param chatId The identifier of a chat to send the video note to.
   * @param videoNote The video note to send.
   * @returns The sent video note.
   */
  async sendVideoNote(chatId: ID, videoNote: FileSource, params?: SendVideoNoteParams): Promise<MessageVideoNote> {
    return await this.#messageManager.sendVideoNote(chatId, videoNote, params);
  }

  /**
   * Send a location.
   *
   * @method ms
   * @param chatId The identifier of a chat to send the location to.
   * @param latitude The location's latitude.
   * @param longitude The location's longitude.
   * @returns The sent location.
   */
  async sendLocation(chatId: ID, latitude: number, longitude: number, params?: SendLocationParams): Promise<MessageLocation> {
    return await this.#messageManager.sendLocation(chatId, latitude, longitude, params);
  }

  /**
   * Send a contact.
   *
   * @method ms
   * @param chatId The identifier of a chat to send the contact to.
   * @param firstName The contact's first name.
   * @param number The contact's phone number.
   * @returns The sent contact.
   */
  async sendContact(chatId: ID, firstName: string, number: string, params?: SendContactParams): Promise<MessageContact> {
    return await this.#messageManager.sendContact(chatId, firstName, number, params);
  }

  /**
   * Send a dice.
   *
   * @method ms
   * @param chatId The identifier of a chat to send the dice to.
   * @returns The sent dice.
   */
  async sendDice(chatId: ID, params?: SendDiceParams): Promise<MessageDice> {
    return await this.#messageManager.sendDice(chatId, params);
  }

  /**
   * Send a venue.
   *
   * @method ms
   * @param chatId The identifier of a chat to send the venue to.
   * @param latitude The latitude of the venue.
   * @param longitude The longitude of the venue.
   * @param title The title of the venue.
   * @param address The written address of the venue.
   * @returns The sent venue.
   */
  async sendVenue(chatId: ID, latitude: number, longitude: number, title: string, address: string, params?: SendVenueParams): Promise<MessageVenue> {
    return await this.#messageManager.sendVenue(chatId, latitude, longitude, title, address, params);
  }

  /**
   * Send a poll.
   *
   * @method ms
   * @param chatId The identifier of a chat to send the poll to.
   * @param question The poll's question.
   * @param options The poll's options.
   * @returns The sent poll.
   */
  async sendPoll(chatId: ID, question: string, options: string[], params?: SendPollParams): Promise<MessagePoll> {
    return await this.#messageManager.sendPoll(chatId, question, options, params);
  }

  /**
   * Send an invoice. Bot-only.
   *
   * @method ms
   * @param chatId The identifier of a chat to send the invoice to.
   * @param title The invoice's title.
   * @param description The invoice's description.
   * @param payload The invoice's payload.
   * @param currency The invoice's currency.
   * @param prices The invoice's price tags.
   * @returns The sent invoice.
   */
  async sendInvoice(chatId: ID, title: string, description: string, payload: string, currency: string, prices: PriceTag[], params?: SendInvoiceParams): Promise<MessageInvoice> {
    return await this.#messageManager.sendInvoice(chatId, title, description, payload, currency, prices, params);
  }

  /**
   * Edit a message's text.
   *
   * @method ms
   * @param chatId The identifier of the chat which the message belongs to.
   * @param messageId The identifier of the message.
   * @param text The new text of the message.
   * @returns The edited text message.
   */
  async editMessageText(chatId: ID, messageId: number, text: string, params?: EditMessageTextParams): Promise<MessageText> {
    return await this.#messageManager.editMessageText(chatId, messageId, text, params);
  }

  /**
   * Edit a message's caption.
   *
   * @method ms
   * @param chatId The identifier of the chat which the message belongs to.
   * @param messageId The identifier of the message.
   * @param text The new caption of the message.
   * @returns The edited message.
   */
  async editMessageCaption(chatId: ID, messageId: number, params?: EditMessageCaptionParams): Promise<Message> {
    return await this.#messageManager.editMessageCaption(chatId, messageId, params);
  }

  /**
   * Edit a message's media.
   *
   * @method ms
   * @param chatId The identifier of the chat which the message belongs to.
   * @param messageId The identifier of the message.
   * @param media The new media of the message.
   * @returns The edited message.
   */
  async editMessageMedia(chatId: ID, messageId: number, media: InputMedia, params?: EditMessageMediaParams): Promise<Message> {
    return await this.#messageManager.editMessageMedia(chatId, messageId, media, params);
  }

  /**
   * Edit an inline message's media.
   *
   * @method ms
   * @param inlineMessageId The identifier of the inline message.
   * @param media The new media of the message.
   */
  async editInlineMessageMedia(inlineMessageId: string, media: InputMedia, params?: EditInlineMessageMediaParams): Promise<void> {
    await this.#messageManager.editInlineMessageMedia(inlineMessageId, media, params);
  }

  /**
   * Edit an inline message's text. Bot-only.
   *
   * @method ms
   * @param inlineMessageId The identifier of the inline message.
   * @param text The new text of the message.
   */
  async editInlineMessageText(inlineMessageId: string, text: string, params?: EditInlineMessageTextParams): Promise<void> {
    await this.#messageManager.editInlineMessageText(inlineMessageId, text, params);
  }

  /**
   * Edit an inline message's caption. Bot-only.
   *
   * @method ms
   * @param inlineMessageId The identifier of the inline message.
   */
  async editInlineMessageCaption(inlineMessageId: string, params?: EditInlineMessageCaptionParams): Promise<void> {
    await this.#messageManager.editInlineMessageCaption(inlineMessageId, params);
  }

  /**
   * Edit a message's reply markup.
   *
   * @method ms
   * @param chatId The identifier of the chat which the message belongs to.
   * @param messageId The identifier of the message.
   * @returns The edited message.
   */
  async editMessageReplyMarkup(
    chatId: ID,
    messageId: number,
    params?: EditMessageReplyMarkupParams,
  ): Promise<Message> {
    return await this.#messageManager.editMessageReplyMarkup(chatId, messageId, params);
  }

  /**
   * Edit an inline message's reply markup. Bot-only.
   *
   * @method ms
   * @param inlineMessageId The identifier of the inline message.
   */
  async editInlineMessageReplyMarkup(inlineMessageId: string, params?: EditMessageReplyMarkupParams) {
    await this.#messageManager.editInlineMessageReplyMarkup(inlineMessageId, params);
  }

  /**
   * Edit a message's live location.
   *
   * @method ms
   * @param chatId The identifier of the chat which the message belongs to.
   * @param messageId The identifier of the message.
   * @param latitude The new latitude.
   * @param longitude The new longitude.
   * @returns The edited location message.
   */
  async editMessageLiveLocation(
    chatId: ID,
    messageId: number,
    latitude: number,
    longitude: number,
    params?: EditMessageLiveLocationParams,
  ): Promise<MessageLocation> {
    return await this.#messageManager.editMessageLiveLocation(chatId, messageId, latitude, longitude, params);
  }

  /**
   * Edit an inline message's live location. Bot-only.
   *
   * @method ms
   * @param inlineMessageId The identifier of the inline message.
   * @param latitude The new latitude.
   * @param longitude The new longitude.
   * @returns The edited location message.
   */
  async editInlineMessageLiveLocation(
    inlineMessageId: string,
    latitude: number,
    longitude: number,
    params?: EditMessageLiveLocationParams,
  ) {
    await this.#messageManager.editInlineMessageLiveLocation(inlineMessageId, latitude, longitude, params);
  }

  /**
   * Retrieve multiple messages.
   *
   * @method ms
   * @param chatId The identifier of a chat to retrieve the messages from.
   * @param messageIds The identifiers of the messages to retrieve.
   * @example ```ts
   * const message = await client.getMessages("@MTKruto", [210, 212]);
   * ```
   * @returns The retrieved messages.
   * @cache
   */
  async getMessages(chatId: ID, messageIds: number[]): Promise<Message[]> {
    return await this.#messageManager.getMessages(chatId, messageIds);
  }

  /**
   * Retrieve a single message.
   *
   * @method ms
   * @param chatId The identifier of a chat.
   * @param messageId The identifier of the message to retrieve.
   * @example ```ts
   * const message = await client.getMessage("@MTKruto", 212);
   * ```
   * @returns The retrieved message.
   * @cache
   */
  async getMessage(chatId: ID, messageId: number): Promise<Message | null> {
    return await this.#messageManager.getMessage(chatId, messageId);
  }

  /**
   * Retrieve a message using its link.
   *
   * @method ms
   * @param link A message link.
   * @example ```ts
   * const message = await client.resolveMessageLink("https://t.me/MTKruto/212");
   * ```
   * @returns The message that was linked to.
   */
  async resolveMessageLink(link: string): Promise<Message | null> {
    return await this.#messageManager.resolveMessageLink(link);
  }

  /**
   * Delete multiple messages.
   *
   * @method ms
   * @param chatId The identifier of the chat which the message belongs to.
   * @param messageIds The identifiers of the messages to delete.
   */
  async deleteMessages(chatId: ID, messageIds: number[], params?: DeleteMessagesParams) {
    await this.#messageManager.deleteMessages(chatId, messageIds, params);
  }

  /**
   * Delete a single message.
   *
   * @method ms
   * @param chatId The identifier of the chat which the message belongs to.
   * @param messageId The identifier of the message to delete.
   */
  async deleteMessage(chatId: ID, messageId: number, params?: DeleteMessageParams) {
    await this.#messageManager.deleteMessages(chatId, [messageId], params);
  }

  /**
   * Delete all messages sent by a specific member of a chat. User-only.
   *
   * @method ms
   * @param chatId The identifier of a chat. Must be a supergroup.
   * @param memberId The identifier of the member.
   */
  async deleteChatMemberMessages(chatId: ID, memberId: ID) {
    await this.#messageManager.deleteChatMemberMessages(chatId, memberId);
  }

  /**
   * Delete multiple scheduled messages.
   *
   * @method ms
   * @param chatId The identifier of a chat.
   * @param messageIds The identifiers of the scheduled messages to delete.
   */
  async deleteScheduledMessages(chatId: ID, messageIds: number[]) {
    await this.#messageManager.deleteScheduledMessages(chatId, messageIds);
  }

  /**
   * Delete a scheduled message.
   *
   * @method ms
   * @param chatId The identifier of a chat.
   * @param messageId The identifier of the scheduled message to delete.
   */
  async deleteScheduledMessage(chatId: ID, messageId: number) {
    await this.#messageManager.deleteScheduledMessage(chatId, messageId);
  }

  /**
   * Send multiple scheduled messages before their schedule.
   *
   * @method ms
   * @param chatId The identifier of a chat.
   * @param messageIds The identifiers of the scheduled messages to send.
   */
  async sendScheduledMessages(chatId: ID, messageIds: number[]): Promise<Message[]> {
    return await this.#messageManager.sendScheduledMessages(chatId, messageIds);
  }

  /**
   * Send a scheduled message before its schedule.
   *
   * @method ms
   * @param chatId The identifier of a chat.
   * @param messageId The identifier of the scheduled message to send.
   */
  async sendScheduledMessage(chatId: ID, messageId: number): Promise<Message> {
    return await this.#messageManager.sendScheduledMessage(chatId, messageId);
  }

  /**
   * Pin a message in a chat.
   *
   * @method ms
   * @param chatId The identifier of a chat.
   * @param messageId The identifier of the message.
   */
  async pinMessage(chatId: ID, messageId: number, params?: PinMessageParams) {
    await this.#messageManager.pinMessage(chatId, messageId, params);
  }

  /**
   * Unpin a pinned message.
   *
   * @method ms
   * @param chatId The identifier of a chat.
   * @param messageId The identifier of the message.
   */
  async unpinMessage(chatId: ID, messageId: number, params?: UnpinMessageParams) {
    await this.#messageManager.unpinMessage(chatId, messageId, params);
  }

  /**
   * Unpin all pinned messages.
   *
   * @method ms
   * @param chatId The identifier of a chat.
   */
  async unpinMessages(chatId: ID) {
    await this.#messageManager.unpinMessages(chatId);
  }

  /**
   * Forward multiple messages.
   *
   * @method ms
   * @param from The identifier of a chat to forward the messages from.
   * @param to The identifier of a chat to forward the messages to.
   * @param messageIds The identifiers of the messages to forward.
   * @returns The forwarded messages.
   */
  async forwardMessages(from: ID, to: ID, messageIds: number[], params?: ForwardMessagesParams): Promise<Message[]> {
    return await this.#messageManager.forwardMessages(from, to, messageIds, params);
  }

  /**
   * Forward a single message.
   *
   * @method ms
   * @param from The identifier of a chat to forward the message from.
   * @param to The identifier of a chat to forward the message to.
   * @param messageId The identifier of the message to forward.
   * @returns The forwarded message.
   */
  async forwardMessage(from: ID, to: ID, messageId: number, params?: ForwardMessagesParams): Promise<Message> {
    return (await this.forwardMessages(from, to, [messageId], params))[0];
  }

  /**
   * Stop a poll.
   *
   * @method ms
   * @param chatId The chat that includes the poll.
   * @param messageId The idenfifier of the poll's message.
   * @returns The new state of the poll.
   */
  async stopPoll(chatId: ID, messageId: number, params?: StopPollParams): Promise<Poll> {
    return await this.#messageManager.stopPoll(chatId, messageId, params);
  }

  /**
   * Send a chat action.
   *
   * @method ms
   * @param chatId The identifier of a chat to send the chat action to.
   * @param action The chat action.
   * @param messageThreadId The thread to send the chat action to.
   */
  async sendChatAction(chatId: ID, action: ChatAction, params?: { messageThreadId?: number }) {
    await this.#messageManager.sendChatAction(chatId, action, params);
  }

  /**
   * Search the messages of a chat. User-only.
   *
   * @method ms
   * @param chatId The identifier of a chat.
   * @param query The message search query.
   */
  async searchMessages(chatId: ID, query: string, params?: SearchMessagesParams): Promise<Message[]> {
    return await this.#messageManager.searchMessages(chatId, query, params);
  }

  /**
   * Mark messages as read. User-only.
   *
   * @method ms
   * @param chatId The identifier of the chat which the messages belong to.
   * @param untilMessageId The identifier of the message that will be marked as read, along with any other unread messages before it.
   */
  async readMessages(chatId: ID, untilMessageId: number): Promise<void> {
    await this.#messageManager.readMessages(chatId, untilMessageId);
  }

  /**
   * Start a bot. User-only.
   *
   * @method ms
   * @param botId The identifier of the bot to start.
   * @returns The start message.
   */
  async startBot(botId: number, params?: StartBotParams): Promise<Message> {
    return await this.#messageManager.startBot(botId, params);
  }

  /**
   * Transcribe a voice message. User-only.
   *
   * @method ms
   * @param chatId The identifier of the chat which the message belongs to.
   * @param messageId The identifier of the message.
   * @cache
   */
  async transcribeVoice(chatId: ID, messageId: number): Promise<VoiceTranscription> {
    return await this.#messageManager.transcribeVoice(chatId, messageId);
  }

  /**
   * Get a sticker set.
   *
   * @method ms
   * @param name The name of the sticker set or its link.
   */
  async getStickerSet(name: string): Promise<StickerSet> {
    return await this.#messageManager.getStickerSet(name);
  }

  /*
   * Get the link preview for a message that is about to be sent. User-only.
   *
   * @method ms
   * @param text The message's text.
   */
  async getLinkPreview(text: string, params?: GetLinkPreviewParams): Promise<LinkPreview | null> {
    return await this.#linkPreviewManager.getLinkPreview(text, params);
  }

  /**
   * Open a mini app. User-only.
   *
   * @method ms
   * @param botId The identifier of a bot with the mini app.
   * @param chatId The identifier of the chat from which the mini app is opened.
   * @cache
   */
  async openMiniApp(botId: ID, chatId: ID, params?: OpenMiniAppParams): Promise<MiniAppInfo> {
    return await this.#messageManager.openMiniApp(botId, chatId, params);
  }

  /**
   * Get a progress ID that can be passed to relevant send* methods to receive upload progress updates for them.
   *
   * @method ms
   * @cache
   */
  async getProgressId(): Promise<string> {
    return await this.#fileManager.getProgressId();
  }

  //
  // ========================= POLLS ========================= //
  //

  /**
   * Cast a vote. User-only.
   *
   * @method pl
   * @param chatId The identifier of the chat that includes the poll.
   * @param messageId The identifier of the message that includes the poll.
   * @param optionIndexes The indexes of the options to cast for.
   */
  async vote(chatId: ID, messageId: number, optionIndexes: number[]) {
    await this.#pollManager.vote(chatId, messageId, optionIndexes);
  }

  /**
   * Retract a vote. User-only.
   *
   * @method pl
   * @param chatId The identifier of the chat that includes the poll.
   * @param messageId The identifier of the message that includes the poll.
   */
  async retractVote(chatId: ID, messageId: number) {
    await this.#pollManager.retractVote(chatId, messageId);
  }

  //
  // ========================= FILES ========================= //
  //

  /**
   * Download a file.
   *
   * @method fs
   * @param fileId The identifier of the file to download.
   * @example ```ts
   * for await (const chunk of client.download(fileId, { chunkSize: 256 * 1024 })) {
   *   await outFile.write(chunk);
   * }
   * ```
   * @returns A generator yielding the contents of the file.
   * @cache file
   */
  async *download(fileId: string, params?: DownloadParams): AsyncGenerator<Uint8Array, void, unknown> {
    for await (const chunk of this.#fileManager.download(fileId, params)) {
      yield chunk;
    }
  }

  /**
   * Get custom emoji documents for download.
   *
   * @method fs
   * @param id Identifier of one or more of custom emojis.
   * @returns The custom emoji documents.
   * @cache
   */
  async getCustomEmojiStickers(id: string | string[]): Promise<Sticker[]> {
    return await this.#fileManager.getCustomEmojiStickers(id);
  }

  //
  // ========================= CHATS ========================= //
  //

  /**
   * Get chats from a chat list. User-only.
   *
   * @method ch
   */
  async getChats(params?: GetChatsParams): Promise<ChatListItem[]> {
    return await this.#chatListManager.getChats(params?.from, params?.after, params?.limit);
  }

  /**
   * Get a chat.
   *
   * @method ch
   * @cache
   */
  async getChat(chatId: ID): Promise<Chat> {
    return await this.#chatListManager.getChat(chatId);
  }

  /**
   * Get chat history. User-only.
   *
   * @method ch
   * @param chatId The identifier of a chat.
   */
  async getHistory(chatId: ID, params?: GetHistoryParams): Promise<Message[]> {
    return await this.#messageManager.getHistory(chatId, params);
  }

  /**
   * Set a chat's available reactions. User-only.
   *
   * @method ch
   * @param chatId The identifier of a chat.
   * @param availableReactions The new available reactions.
   */
  async setAvailableReactions(chatId: ID, availableReactions: "none" | "all" | Reaction[]) {
    await this.#chatManager.setAvailableReactions(chatId, availableReactions);
  }

  /**
   * Set a chat's photo.
   *
   * @method ch
   * @param chatId The identifier of a chat.
   * @param photo A photo to set as the chat's photo.
   */
  async setChatPhoto(chatId: ID, photo: FileSource, params?: SetChatPhotoParams) {
    await this.#chatManager.setChatPhoto(chatId, photo, params);
  }

  /**
   * Delete a chat's photo.
   *
   * @method ch
   * @param chatId The identifier of a chat.
   */
  async deleteChatPhoto(chatId: ID) {
    await this.#chatManager.deleteChatPhoto(chatId);
  }

  /**
   * Ban a member from a chat.
   *
   * @method ch
   * @param chatId The identifier of a chat.
   * @param memberId The identifier of the member.
   */
  async banChatMember(chatId: ID, memberId: ID, params?: BanChatMemberParams) {
    await this.#chatManager.banChatMember(chatId, memberId, params);
  }

  /**
   * Unban a member from a chat.
   *
   * @method ch
   * @param chatId The identifier of a chat. Must be a supergroup.
   * @param memberId The identifier of the member.
   */
  async unbanChatMember(chatId: ID, memberId: ID) {
    await this.#chatManager.unbanChatMember(chatId, memberId);
  }

  /**
   * Kick a member from a chat. Same as a banChatMember call followed by unbanChatMember.
   *
   * @method ch
   * @param chatId The identifier of a chat. Must be a supergroup.
   * @param memberId The identifier of the member.
   */
  async kickChatMember(chatId: ID, memberId: ID) {
    await this.#chatManager.banChatMember(chatId, memberId);
    await this.#chatManager.unbanChatMember(chatId, memberId);
  }

  /**
   * Set the rights of a chat member.
   *
   * @method ch
   * @param chatId The identifier of a chat. Must be a supergroup.
   * @param memberId The identifier of the member.
   */
  async setChatMemberRights(chatId: ID, memberId: ID, params?: SetChatMemberRightsParams) {
    await this.#chatManager.setChatMemberRights(chatId, memberId, params);
  }

  /**
   * Get the administrators of a chat.
   *
   * @method ch
   * @param chatId The identifier of a chat.
   * @returns The chat's administrators.
   */
  async getChatAdministrators(chatId: ID): Promise<ChatMember[]> {
    return await this.#chatListManager.getChatAdministrators(chatId);
  }

  /**
   * Enable join requests in a chat. User-only.
   *
   * @method ch
   * @param chatId The identifier of a chat. Must be a channel or a supergroup.
   */
  async enableJoinRequests(chatId: ID) {
    await this.#chatManager.enableJoinRequests(chatId);
  }

  /**
   * Disable join requests in a chat. User-only.
   *
   * @method ch
   * @param chatId The identifier of a chat. Must be a channel or a supergroup.
   */
  async disableJoinRequests(chatId: ID) {
    await this.#chatManager.disableJoinRequests(chatId);
  }

  /**
   * Get inactive chats. User-only.
   *
   * @method ch
   * @retuns A list of inactive chats the current user is member of.
   */
  async getInactiveChats(): Promise<InactiveChat[]> {
    return await this.#accountManager.getInactiveChats();
  }

  /**
   * Get the invite links created for a chat. User-only.
   *
   * @method ch
   * @param chatId The identifier of a chat.
   * @returns The invite links created for the chat. This might be a subset of the results if they were less than `limit`. The parameters `afterDate` and `afterInviteLink` can be used for pagination.
   */
  async getCreatedInviteLinks(chatId: ID, params?: GetCreatedInviteLinksParams): Promise<InviteLink[]> {
    return await this.#chatManager.getCreatedInviteLinks(chatId, params);
  }

  /**
   * Join a chat. User-only.
   *
   * @method ch
   * @param chatId The identifier of a chat.
   */
  async joinChat(chatId: ID) {
    await this.#chatManager.joinChat(chatId);
  }

  /**
   * Leave a chat.
   *
   * @method ch
   * @param chatId The identifier of a chat.
   */
  async leaveChat(chatId: ID) {
    await this.#chatManager.leaveChat(chatId);
  }

  /**
   * Get information on a user's chat membership.
   *
   * @method ch
   * @param chatId The identifier of a chat.
   * @param userId The identifier of the user.
   */
  async getChatMember(chatId: ID, userId: ID): Promise<ChatMember> {
    return await this.#chatListManager.getChatMember(chatId, userId);
  }

  /**
   * Get the members of a chat.
   *
   * @method ch
   * @param chatId The identifier of a chat.
   */
  async getChatMembers(chatId: ID, params?: GetChatMembersParams): Promise<ChatMember[]> {
    return await this.#chatListManager.getChatMembers(chatId, params);
  }

  /**
   * Set a chat's sticker set.
   *
   * @method ch
   * @param chatId The identifier of a chat. Must be a supergroup.
   * @param setName The name of the set.
   */
  async setChatStickerSet(chatId: ID, setName: string) {
    await this.#messageManager.setChatStickerSet(chatId, setName);
  }

  /**
   * Delete a chat's sticker set.
   *
   * @method ch
   * @param chatId The identifier of a chat. Must be a supergroup.
   */
  async deleteChatStickerSet(chatId: ID) {
    await this.#messageManager.deleteChatStickerSet(chatId);
  }

  /**
   * Set the number of boosts required to circument a chat's default restrictions. User-only.
   *
   * @method ch
   * @param chatId The identifier of a chat.
   * @param boosts The number of boosts required to circumvent its restrictions.
   */
  async setBoostsRequiredToCircumventRestrictions(chatId: ID, boosts: number) {
    await this.#chatManager.setBoostsRequiredToCircumventRestrictions(chatId, boosts);
  }

  /**
   * Create an invite link.
   *
   * @method ch
   * @param chatId The identifier of a chat to create the invite link for.
   * @returns The newly created invite link.
   */
  async createInviteLink(chatId: ID, params?: CreateInviteLinkParams): Promise<InviteLink> {
    return await this.#chatManager.createInviteLink(chatId, params);
  }

  /**
   * Approve a join request.
   *
   * @method ch
   * @param chatId The identifier of a chat with the join request.
   * @param userId The user who made the join request.
   */
  async approveJoinRequest(chatId: ID, userId: ID): Promise<void> {
    await this.#chatManager.approveJoinRequest(chatId, userId);
  }

  /**
   * Decline a join request.
   *
   * @method ch
   * @param chatId The identifier of a chat with the join request.
   * @param userId The user who made the join request.
   */
  async declineJoinRequest(chatId: ID, userId: ID): Promise<void> {
    await this.#chatManager.declineJoinRequest(chatId, userId);
  }

  /**
   * Approve all join requests. User-only.
   *
   * @method ch
   * @param chatId The identifier of a chat with the join requests.
   */
  async approveJoinRequests(chatId: ID, params?: ApproveJoinRequestsParams): Promise<void> {
    await this.#chatManager.approveJoinRequests(chatId, params);
  }

  /**
   * Decline all join requests. User-only.
   *
   * @method ch
   * @param chatId The identifier of a chat with the join requests.
   */
  async declineJoinRequests(chatId: ID, params?: DeclineJoinRequestsParams): Promise<void> {
    await this.#chatManager.declineJoinRequests(chatId, params);
  }

  /**
   * Get pending join requests in a chat. User-only.
   *
   * @method ch
   * @param chatId The identifier of a chat with the join requests.
   */
  async getJoinRequests(chatId: ID, params?: GetJoinRequestsParams): Promise<JoinRequest[]> {
    return await this.#chatManager.getJoinRequests(chatId, params);
  }

  /**
   * Add a single user to a chat.
   *
   * @method ch
   * @param chatId The identifier of a chat to add the user to.
   * @param userId The identifier of the user to add to the chat.
   * @returns An array of FailedInvitation that has at most a length of 1. If empty, it means that the user was added.
   */
  async addChatMember(chatId: ID, userId: ID, params?: AddChatMemberParams): Promise<FailedInvitation[]> {
    return await this.#chatManager.addChatMember(chatId, userId, params);
  }

  /**
   * Add multiple users at once to a channel or a supergroup.
   *
   * @method ch
   * @param chatId The identifier of the channel or supergroup to add the users to.
   * @param userId The identifiers of the users to add to the channel or supergroup.
   */
  async addChatMembers(chatId: ID, userIds: ID[]): Promise<FailedInvitation[]> {
    return await this.#chatManager.addChatMembers(chatId, userIds);
  }

  /**
   * Open a chat.
   *
   * @method ch
   * @param chatId The identifier of a chat to open.
   */
  async openChat(chatId: ID): Promise<void> {
    await this.#updateManager.openChat(chatId);
  }

  /**
   * Close a chat previously opened by openChat.
   *
   * @method ch
   * @param chatId The identifier of a chat to close.
   */
  async closeChat(chatId: ID): Promise<void> {
    await this.#updateManager.closeChat(chatId);
  }

  /**
   * Create a group. User-only.
   *
   * @method ch
   * @param title The title of the group.
   * @returns The created group.
   */
  async createGroup(title: string, params?: CreateGroupParams): Promise<ChatPGroup> {
    return await this.#chatListManager.createGroup(title, params);
  }

  /**
   * Create a supergroup. User-only.
   *
   * @method ch
   * @param title The title of the supergroup.
   * @returns The created supergroup.
   */
  async createSupergroup(title: string, params?: CreateSupergroupParams): Promise<ChatPSupergroup> {
    return await this.#chatListManager.createSupergroup(title, params);
  }

  /**
   * Create a channel. User-only.
   *
   * @method ch
   * @param title The title of the channel.
   * @returns The created channel.
   */
  async createChannel(title: string, params?: CreateChannelParams): Promise<ChatPChannel> {
    return await this.#chatListManager.createChannel(title, params);
  }

  /**
   * Set the time to live of the messages of a chat. User-only.
   *
   * @method ch
   * @param chatId The identifier of a chat.
   * @param messageTtl The time to live of the messages in seconds.
   */
  async setMessageTtl(chatId: ID, messageTtl: number): Promise<void> {
    await this.#chatListManager.setMessageTtl(chatId, messageTtl);
  }

  /**
   * Archive multiple chats. User-only.
   *
   * @method ch
   * @param chatIds The identifiers of the chats to archive.
   */
  async archiveChats(chatIds: ID[]): Promise<void> {
    await this.#chatListManager.archiveChats(chatIds);
  }

  /**
   * Archive a single chat. User-only.
   *
   * @method ch
   * @param chatId The identifier of a chat.
   */
  async archiveChat(chatId: ID): Promise<void> {
    await this.#chatListManager.archiveChat(chatId);
  }

  /**
   * Unarchive multiple chats. User-only.
   *
   * @method ch
   * @param chatIds The identifiers of the chats to unarchive.
   */
  async unarchiveChats(chatIds: ID[]): Promise<void> {
    await this.#chatListManager.unarchiveChats(chatIds);
  }

  /**
   * Unarchive a single chat. User-only.
   *
   * @method ch
   * @param chatId The identifier of a chat.
   */
  async unarchiveChat(chatId: ID): Promise<void> {
    await this.#chatListManager.unarchiveChat(chatId);
  }

  /**
   * Get common chats between a user and the current one. User-only.
   *
   * @method ch
   * @param userId The identifier of the user to get the common chats with them.
   */
  async getCommonChats(userId: ID, params?: GetCommonChatsParams): Promise<ChatP[]> {
    return await this.#chatListManager.getCommonChats(userId, params);
  }

  /**
   * Get the settings of a chat. User-only.
   *
   * @method ch
   * @param chatId The identifier of a chat.
   */
  async getChatSettings(chatId: ID): Promise<ChatSettings> {
    return await this.#chatListManager.getChatSettings(chatId);
  }

  /**
   * Disable business bots in a private chat. User-only.
   *
   * @method ch
   * @param chatId The identifier of the private chat to disable business bots in.
   */
  async disableBusinessBots(chatId: ID): Promise<void> {
    await this.#chatListManager.disableBusinessBots(chatId);
  }

  /**
   * Enable business bots in a private chat. User-only.
   *
   * @method ch
   * @param chatId The identifier of the private chat to enable business bots in.
   */
  async enableBusinessBots(chatId: ID): Promise<void> {
    await this.#chatListManager.enableBusinessBots(chatId);
  }

  /**
   * Disable slow mode in a group. User-only.
   *
   * @method ch
   * @param chatId The identifier of the group to disable slow mode in.
   */
  async disableSlowMode(chatId: ID): Promise<void> {
    await this.#chatManager.disableSlowMode(chatId);
  }

  /**
   * Change slow mode in a group. User-only.
   *
   * @method ch
   * @param chatId The identifier of the group to change slow mode in.
   * @param duration New slow mode duration.
   */
  async setSlowMode(chatId: ID, duration: SlowModeDuration): Promise<void> {
    await this.#chatManager.setSlowMode(chatId, duration);
  }

  /**
   * Change the title of a chat.
   *
   * @method ch
   * @param chatId The identifier of a chat.
   * @param title The new title.
   */
  async setChatTitle(chatId: ID, title: string): Promise<void> {
    await this.#chatManager.setChatTitle(chatId, title);
  }

  /**
   * Change the description of a chat.
   *
   * @method ch
   * @param chatId The identifier of a chat.
   * @param description The new description.
   */
  async setChatDescription(chatId: ID, description: string): Promise<void> {
    await this.#chatManager.setChatDescription(chatId, description);
  }

  /**
   * Hide or show the member list of a group to non-admins. User-only.
   *
   * @method ch
   * @param chatId The identifier of the group.
   * @param visible Whether the member list of the group should be visible.
   */
  async setMemberListVisibility(chatId: ID, visible: boolean): Promise<void> {
    await this.#chatManager.setMemberListVisibility(chatId, visible);
  }

  /**
   * Enable or disable topics in a group. User-only.
   *
   * @method ch
   * @param chatId The identifier of the group.
   * @param enabled Whether topics should be enabled in the group.
   */
  async setTopicsEnabled(chatId: ID, enabled: boolean): Promise<void> {
    await this.#chatManager.setTopicsEnabled(chatId, enabled);
  }

  /**
   * Enable or disable automatic anti-spam in a group. User-only.
   *
   * @method ch
   * @param chatId The identifier of the group.
   * @param enabled Whether automatic anti-spam should be enabled in the group.
   */
  async setAntispamEnabled(chatId: ID, enabled: boolean): Promise<void> {
    await this.#chatManager.setAntispamEnabled(chatId, enabled);
  }

  /**
   * Enable or disable post signatures in a channel. User-only.
   *
   * @method ch
   * @param chatId The identifier of the channel.
   * @param enabled Whether post signatures should be enabled in the channel.
   */
  async setSignaturesEnabled(chatId: ID, enabled: boolean, params?: SetSignaturesEnabledParams): Promise<void> {
    await this.#chatManager.setSignaturesEnabled(chatId, enabled, params);
  }

  /**
   * Delete a chat. User-only.
   *
   * @method ch
   * @param chatId The identifier of a chat.
   */
  async deleteChat(chatId: ID): Promise<void> {
    await this.#chatManager.deleteChat(chatId);
  }

  /**
   * Get discussion chat suggestions. User-only.
   *
   * @method ch
   */
  async getDiscussionChatSuggestions(): Promise<ChatP[]> {
    return await this.#chatManager.getDiscussionChatSuggestions();
  }

  /**
   * Set a channel's discussion chat. User-only.
   *
   * @method ch
   * @param chatId The identifier of a channel.
   * @param discussionChatId The identifier of a chat to use as discussion for the channel.
   */
  async setDiscussionChat(chatId: ID, discussionChatId: ID): Promise<void> {
    await this.#chatManager.setDiscussionChat(chatId, discussionChatId);
  }

  /**
   * Transfer the ownership of a chat. User-only.
   *
   * @method ch
   * @param chatId The identifier of a chat.
   * @param userId The identifier of the new owner.
   * @param password The password of the current account.
   */
  async transferChatOwnership(chatId: ID, userId: ID, password: string): Promise<void> {
    await this.#chatManager.transferChatOwnership(chatId, userId, password);
  }

  /**
   * Create a forum topic.
   *
   * @method ch
   * @param chatId The identifier of a chat.
   * @param title The title of the topic.
   * @returns The created topic.
   */
  async createTopic(chatId: ID, title: string, params?: CreateTopicParams): Promise<Topic> {
    return await this.#forumManager.createTopic(chatId, title, params);
  }

  /**
   * Edit a forum topic.
   *
   * @method ch
   * @param chatId The identifier of a chat.
   * @param topicId The identifier of the topic.
   * @param title The new title of the topic.
   * @returns The new topic.
   */
  async editTopic(chatId: ID, topicId: number, title: string, params?: EditTopicParams): Promise<Topic> {
    return await this.#forumManager.editTopic(chatId, topicId, title, params);
  }

  /**
   * Hide the general forum topic.
   *
   * @method ch
   * @param chatId The identifier of a chat.
   */
  async hideGeneralTopic(chatId: ID): Promise<void> {
    await this.#forumManager.hideGeneralTopic(chatId);
  }

  /**
   * Show the general forum topic.
   *
   * @method ch
   * @param chatId The identifier of a chat.
   */
  async showGeneralTopic(chatId: ID): Promise<void> {
    await this.#forumManager.showGeneralTopic(chatId);
  }

  /**
   * Close a forum topic.
   *
   * @method ch
   * @param chatId The identifier of a chat.
   * @param topicId The identifier of the topic.
   */
  async closeTopic(chatId: ID, topicId: number): Promise<void> {
    await this.#forumManager.closeTopic(chatId, topicId);
  }

  /**
   * Reopen a forum topic.
   *
   * @method ch
   * @param chatId The identifier of a chat.
   * @param topicId The identifier of the topic.
   */
  async reopenTopic(chatId: ID, topicId: number): Promise<void> {
    await this.#forumManager.reopenTopic(chatId, topicId);
  }

  /**
   * Pin a forum topic.
   *
   * @method ch
   * @param chatId The identifier of a chat.
   * @param topicId The identifier of the topic.
   */
  async pinTopic(chatId: ID, topicId: number): Promise<void> {
    await this.#forumManager.pinTopic(chatId, topicId);
  }

  /**
   * Unpin a forum topic.
   *
   * @method ch
   * @param chatId The identifier of a chat.
   * @param topicId The identifier of the topic.
   */
  async unpinTopic(chatId: ID, topicId: number): Promise<void> {
    await this.#forumManager.unpinTopic(chatId, topicId);
  }

  //
  // ========================= CALLBACK QUERIES ========================= //
  //

  /**
   * Send a callback query. User-only.
   *
   * @method cq
   * @param botId The identifier of the bot to send the callback query to.
   * @param messageId The identifier of the message that includes at a button responsible for the callback query question.
   * @param question The callback query's question.
   * @returns The bot's answer to the callback query.
   * @cache
   */
  async sendCallbackQuery(botId: ID, messageId: number, question: CallbackQueryQuestion): Promise<CallbackQueryAnswer> {
    return await this.#callbackQueryManager.sendCallbackQuery(botId, messageId, question);
  }

  /**
   * Answer a callback query. Bot-only.
   *
   * @method cq
   * @param id ID of the callback query to answer.
   */
  async answerCallbackQuery(id: string, params?: AnswerCallbackQueryParams) {
    await this.#callbackQueryManager.answerCallbackQuery(id, params);
  }
  //
  // ========================= INLINE QUERIES ========================= //
  //

  /**
   * Send an inline query. User-only.
   *
   * @method iq
   * @param botId The identifier of a bot to send the inline query to.
   * @param chatId The identifier of the chat from which the inline query is sent.
   * @returns The bot's answer to the inline query.
   * @cache
   */
  async sendInlineQuery(botId: ID, chatId: ID, params?: SendInlineQueryParams): Promise<InlineQueryAnswer> {
    return await this.#inlineQueryManager.sendInlineQuery(botId, chatId, params);
  }

  /**
   * Answer an inline query. Bot-only.
   *
   * @method iq
   * @param id The identifier of the inline query to answer.
   * @param results The results to answer with.
   */
  async answerInlineQuery(id: string, results: InlineQueryResult[], params?: AnswerInlineQueryParams) {
    await this.#inlineQueryManager.answerInlineQuery(id, results, params);
  }

  //
  // ========================= BOTS ========================= //
  //

  /**
   * Set the bot's description in the given language. Bot-only.
   *
   * @method bs
   */
  async setMyDescription(params?: { description?: string; languageCode?: string }) {
    await this.#botInfoManager.setMyDescription(params);
  }

  /**
   * Set the bot's name in the given language. Bot-only.
   *
   * @method bs
   */
  async setMyName(params?: { name?: string; languageCode?: string }) {
    await this.#botInfoManager.setMyName(params);
  }

  /**
   * Set the bot's short description in the given language. Bot-only.
   *
   * @method bs
   */
  async setMyShortDescription(params?: { shortDescription?: string; languageCode?: string }) {
    await this.#botInfoManager.setMyShortDescription(params);
  }

  /**
   * Get the bot's description in the given language. Bot-only.
   *
   * @method bs
   * @returns The current bot's description in the specified language.
   */
  async getMyDescription(params?: { languageCode?: string }): Promise<string> {
    return await this.#botInfoManager.getMyDescription(params);
  }

  /**
   * Get the bot's name in the given language. Bot-only.
   *
   * @method bs
   * @returns The current bot's name in the specified language.
   */
  async getMyName(params?: { languageCode?: string }): Promise<string> {
    return await this.#botInfoManager.getMyName(params);
  }

  /**
   * Get the bot's short description in the given language. Bot-only.
   *
   * @method bs
   * @returns The current bot's short description in the specified language.
   */
  async getMyShortDescription(params?: { languageCode?: string }): Promise<string> {
    return await this.#botInfoManager.getMyShortDescription(params);
  }

  /**
   * Set the bot's commands in the given scope and/or language. Bot-only.
   *
   * @method bs
   * @param commands The commands to set.
   */
  async setMyCommands(commands: BotCommand[], params?: SetMyCommandsParams) {
    await this.#botInfoManager.setMyCommands(commands, params);
  }

  /**
   * Get the bot's commands in the given scope and/or language. Bot-only.
   *
   * @method bs
   * @returns The current bot's commands in the specified language.
   */
  async getMyCommands(params?: GetMyCommandsParams): Promise<BotCommand[]> {
    return await this.#botInfoManager.getMyCommands(params);
  }

  //
  // ========================= REACTIONS ========================= //
  //

  /**
   * Change reactions made to a message.
   *
   * @method re
   * @param chatId The identifier of the chat which the message belongs to.
   * @param messageId The identifier of the message to add the reaction to.
   * @param reactions The new reactions.
   */
  async setReactions(chatId: ID, messageId: number, reactions: Reaction[], params?: SetReactionsParams) {
    await this.#messageManager.setReactions(chatId, messageId, reactions, params);
  }

  /**
   * Make a reaction to a message.
   *
   * @method re
   * @param chatId The identifier of the chat which the message belongs to.
   * @param messageId The identifier of the message to add the reaction to.
   * @param reaction The reaction to add.
   */
  async addReaction(chatId: ID, messageId: number, reaction: Reaction, params?: AddReactionParams) {
    await this.#messageManager.addReaction(chatId, messageId, reaction, params);
  }

  /**
   * Undo a reaction made to a message.
   *
   * @method re
   * @param chatId The identifier of the chat which the message belongs to.
   * @param messageId The identifier of the message which the reaction was made to.
   * @param reaction The reaction to remove.
   */
  async removeReaction(chatId: ID, messageId: number, reaction: Reaction) {
    await this.#messageManager.removeReaction(chatId, messageId, reaction);
  }

  //
  // ========================= STORIES ========================= //
  //

  /**
   * Create a story. User-only.
   *
   * @method st
   * @param content The content of the story.
   * @returns The created story.
   */
  async createStory(chatId: ID, content: InputStoryContent, params?: CreateStoryParams): Promise<Story> {
    return await this.#storyManager.createStory(chatId, content, params);
  }

  /**
   * Retrieve multiple stories. User-only.
   *
   * @method st
   * @param chatId The identifier of a chat.
   * @param storyIds The identifiers of the stories to retrieve.
   * @returns The retrieved stories.
   */
  async getStories(chatId: ID, storyIds: number[]): Promise<Story[]> {
    if (!storyIds.length) {
      return [];
    }
    return await this.#storyManager.getStories(chatId, storyIds);
  }

  /**
   * Retrieve a single story. User-only.
   *
   * @method st
   * @param chatId The identifier of a chat.
   * @param storyId The identifier of the story to retrieve.
   * @returns The retrieved story.
   */
  async getStory(chatId: ID, storyId: number): Promise<Story | null> {
    return await this.#storyManager.getStory(chatId, storyId);
  }

  /**
   * Delete multiple stories. User-only.
   *
   * @method st
   * @param chatId The identifier of a chat.
   * @param storyIds The identifiers of the stories to delete.
   */
  async deleteStories(chatId: ID, storyIds: number[]) {
    await this.#storyManager.deleteStories(chatId, storyIds);
  }

  /**
   * Delete a single story. User-only.
   *
   * @method st
   * @param chatId The identifier of a chat.
   * @param storyId The identifier of the story to delete.
   */
  async deleteStory(chatId: ID, storyId: number) {
    await this.#storyManager.deleteStory(chatId, storyId);
  }

  /**
   * Add multiple stories to highlights. User-only.
   *
   * @method st
   * @param chatId The identifier of a chat.
   * @param storyIds The identifiers of the stories to add to highlights.
   */
  async addStoriesToHighlights(chatId: ID, storyIds: number[]) {
    await this.#storyManager.addStoriesToHighlights(chatId, storyIds);
  }

  /**
   * Add a single story to highlights. User-only.
   *
   * @method st
   * @param chatId The identifier of a chat.
   * @param storyId The identifier of the story to add to highlights.
   */
  async addStoryToHighlights(chatId: ID, storyId: number) {
    await this.#storyManager.addStoryToHighlights(chatId, storyId);
  }

  /**
   * Remove multiple stories from highlights. User-only.
   *
   * @method st
   * @param chatId The identifier of a chat.
   * @param storyIds The identifiers of the stories to remove from highlights.
   */
  async removeStoriesFromHighlights(chatId: ID, storyIds: number[]) {
    await this.#storyManager.removeStoriesFromHighlights(chatId, storyIds);
  }

  /**
   * Remove a single story from highlights. User-only.
   *
   * @method st
   * @param chatId The identifier of a chat.
   * @param storyId The identifier of the story to remove from highlights.
   */
  async removeStoryFromHighlights(chatId: ID, storyId: number) {
    await this.#storyManager.removeStoryFromHighlights(chatId, storyId);
  }

  //
  // ========================= MISC ========================= //
  //

  /**
   * Get network statistics. This might not always be available.
   *
   * @method mc
   */
  async getNetworkStatistics(): Promise<NetworkStatistics> {
    return await this.#networkStatisticsManager.getNetworkStatistics();
  }

  /**
   * Block a user. User-only.
   *
   * @method mc
   * @param userId The identifier of the user to block.
   */
  async blockUser(userId: ID) {
    await this.#messageManager.blockUser(userId);
  }

  /**
   * Unblock a user. User-only.
   *
   * @method mc
   * @param userId The identifier of the user to unblock.
   */
  async unblockUser(userId: ID) {
    await this.#messageManager.unblockUser(userId);
  }

  //
  // ========================= VIDEO CHATS ========================= //
  //

  /**
   * Start a video chat. User-only.
   *
   * @method vc
   * @param chatId The identifier of a chat to start the video chat in.
   * @returns The started video chat.
   */
  async startVideoChat(chatId: ID, params?: StartVideoChatParams): Promise<VideoChatActive> {
    return await this.#videoChatManager.startVideoChat(chatId, params);
  }

  /**
   * Schedule a video chat. User-only.
   *
   * @method vc
   * @param chatId The identifier of a chat to schedule the video chat in.
   * @param startAt A point in time within the future in which the video chat will be started.
   * @returns The scheduled video chat.
   */
  async scheduleVideoChat(chatId: ID, startAt: number, params?: ScheduleVideoChatParams): Promise<VideoChatScheduled> {
    return await this.#videoChatManager.scheduleVideoChat(chatId, startAt, params);
  }

  /**
   * Join a video chat. User-only.
   *
   * @method vc
   * @param id The identifier of a video chat retrieved from getChat, startVideoChat, or scheduleVideoChat.
   * @param params_ WebRTC connection parameters.
   * @returns Parameters to be passed to the used WebRTC library.
   */
  async joinVideoChat(id: string, params_: string, params?: JoinVideoChatParams): Promise<string> {
    return await this.#videoChatManager.joinVideoChat(id, params_, params);
  }

  /**
   * Leave a video chat. User-only.
   *
   * @method vc
   * @param id The identifier of a video chat retrieved from getChat, startVideoChat, or scheduleVideoChat.
   */
  async leaveVideoChat(id: string): Promise<void> {
    await this.#videoChatManager.leaveVideoChat(id);
  }

  /**
   * Join a live stream. User-only.
   *
   * @method vc
   * @param id The identifier of a video chat retrieved from getChat, startVideoChat, or scheduleVideoChat.
   */
  async joinLiveStream(id: string): Promise<void> {
    await this.#videoChatManager.joinLiveStream(id);
  }

  /**
   * Get a video chat. User-only.
   *
   * @method vc
   * @param id The identifier of a video chat retrieved from getChat, startVideoChat, or scheduleVideoChat.
   * @cache
   */
  async getVideoChat(id: string): Promise<VideoChat> {
    return await this.#videoChatManager.getVideoChat(id);
  }

  /**
   * Get live stream channels. User-only.
   *
   * @method vc
   * @param id The identifier of a video chat retrieved from getChat, startVideoChat, or scheduleVideoChat.
   */
  async getLiveStreamChannels(id: string): Promise<LiveStreamChannel[]> {
    return await this.#videoChatManager.getLiveStreamChannels(id);
  }

  /**
   * Download a live stream chunk. User-only.
   *
   * @method vc
   * @param id The identifier of a video chat retrieved from getChat, startVideoChat, or scheduleVideoChat.
   * @param channelId Stream channel ID.
   * @param scale Stream channel scale.
   * @param timestamp Millisecond timestamp of the chunk to download.
   */
  async *downloadLiveStreamChunk(id: string, channelId: number, scale: number, timestamp: number, params?: DownloadLiveStreamChunkParams): AsyncGenerator<Uint8Array, void, unknown> {
    yield* this.#videoChatManager.downloadLiveStreamChunk(id, channelId, scale, timestamp, params);
  }

  //
  // ========================= PAYMENTS ========================= //
  //

  /**
   * Answer a pre-checkout query. Bot-only.
   *
   * @method pa
   * @param preCheckoutQueryId The identifier of the pre-checkout query.
   * @param ok Whether the checkout is going to be processed.
   */
  async answerPreCheckoutQuery(preCheckoutQueryId: string, ok: boolean, params?: AnswerPreCheckoutQueryParams): Promise<void> {
    await this.#paymentManager.answerPreCheckoutQuery(preCheckoutQueryId, ok, params);
  }

  /**
   * Refund a star payment. Bot-only.
   *
   * @method pa
   * @param userId The identifier of the user that was charged.
   * @param telegramPaymentChargeId The identifier of the charge.
   */
  async refundStarPayment(userId: ID, telegramPaymentChargeId: string): Promise<void> {
    await this.#paymentManager.refundStarPayment(userId, telegramPaymentChargeId);
  }

  //
  // ========================= CONTACTS ========================= //
  //

  /**
   * Get contacts. User-only.
   *
   * @method co
   */
  async getContacts(): Promise<User[]> {
    return await this.#accountManager.getContacts();
  }

  /**
   * Delete multiple contacts. User-only.
   *
   * @method co
   * @param userIds The identifiers of contacts to delete.
   */
  async deleteContacts(userIds: ID[]): Promise<void> {
    await this.#accountManager.deleteContacts(userIds);
  }

  /**
   * Delete a single contact. User-only.
   *
   * @method co
   * @param userId The identifier of the contact to delete.
   */
  async deleteContact(userId: ID): Promise<void> {
    await this.#accountManager.deleteContact(userId);
  }

  /**
   * Add a contact. User-only.
   *
   * @method co
   * @param userId The identifier of the user to add as contact.
   */
  async addContact(userId: ID, params?: AddContactParams): Promise<void> {
    await this.#accountManager.addContact(userId, params);
  }

  //
  // ========================= TRANSLATIONS ========================= //
  //

  /**
   * Get translations. User-only.
   *
   * @method ta
   * @cache
   */
  async getTranslations(params?: GetTranslationsParams): Promise<Translation[]> {
    return await this.#translationsManager.getTranslations(params);
  }

  //
  // ========================= GIFTS ========================= //
  //

  /**
   * Get available gifts.
   *
   * @method gf
   */
  async getGifts(): Promise<Gift[]> {
    return await this.#giftManager.getGifts();
  }

  /**
   * Get gifts claimed by a user or a channel. User-only.
   *
   * @method gf
   * @param chatId The identifier of a user or a channel to get gifts for.
   */
  async getClaimedGifts(chatId: ID, params?: GetClaimedGiftsParams): Promise<ClaimedGifts> {
    return await this.#giftManager.getClaimedGifts(chatId, params);
  }

  /**
   * Send a gift.
   *
   * @method gf
   * @param chatId The identifier of a user or a channel to send the gift to.
   * @param giftId The identifier of the gift to send.
   */
  async sendGift(chatId: ID, giftId: string, params?: SendGiftParams): Promise<void> {
    await this.#giftManager.sendGift(chatId, giftId, params);
  }

  /**
   * Sell a gift.
   *
   * @method gf
   * @param userId The identifier of the user that sent the gift.
   * @param messageId The identifier of the service message announcing the receival of the gift.
   */
  async sellGift(userId: ID, messageId: number): Promise<void> {
    await this.#giftManager.sellGift(userId, messageId);
  }

  /**
   * Get a gift using its slug.
   *
   * @method gf
   * @param slug The slug of a gift.
   */
  async getGift(slug: string): Promise<Gift> {
    return await this.#giftManager.getGift(slug);
  }
}<|MERGE_RESOLUTION|>--- conflicted
+++ resolved
@@ -1077,43 +1077,11 @@
   }
 
   #lastUpdates = new Date();
-<<<<<<< HEAD
   #updateGapRecoveryLoop = new AbortableLoop(async (signal) => {
     await delay(60 * SECOND, { signal });
     if (!this.connected) {
       this.#updateGapRecoveryLoop.abort();
       return;
-=======
-  #updateGapRecoveryLoopAbortController?: AbortController;
-  #startUpdateGapRecoveryLoop() {
-    drop(this.#updateGapRecoveryLoop());
-  }
-  async #updateGapRecoveryLoop() {
-    this.#updateGapRecoveryLoopAbortController?.abort();
-    const controller = this.#updateGapRecoveryLoopAbortController = new AbortController();
-    while (this.connected) {
-      try {
-        await delay(60 * SECOND, { signal: controller.signal });
-        if (!this.connected) {
-          break;
-        }
-        controller.signal.throwIfAborted();
-        if (Date.now() - this.#lastUpdates.getTime() >= 15 * MINUTE) {
-          drop(
-            this.#updateManager.recoverUpdateGap("lastUpdates").then(() => {
-              this.#lastUpdates = new Date();
-            }),
-          );
-        }
-      } catch (err) {
-        if (err instanceof DOMException && err.name === "AbortError") {
-          break;
-        } else if (!this.connected) {
-          break;
-        }
-        this.#LupdateGapRecoveryLoop.error(err);
-      }
->>>>>>> e4ac9380
     }
     if (Date.now() - this.#lastUpdates.getTime() >= 15 * MINUTE) {
       drop(
@@ -1130,7 +1098,6 @@
     }
   });
 
-<<<<<<< HEAD
   #clientDisconnectionLoop = new AbortableLoop(async (signal) => {
     await delay(60 * SECOND, { signal });
     if (!this.connected) {
@@ -1142,34 +1109,6 @@
     for (const [i, client] of this.#clients.entries()) {
       if (i > 0 && !client.disconnected && client.lastRequest && now - client.lastRequest.getTime() >= disconnectAfter) {
         client?.disconnect();
-=======
-  #clientDisconnectionLoopAbortController?: AbortController;
-  #startClientDisconnectionLoop() {
-    drop(this.#clientDisconnectionLoop());
-  }
-  async #clientDisconnectionLoop() {
-    const controller = this.#clientDisconnectionLoopAbortController = new AbortController();
-    while (this.connected) {
-      try {
-        await delay(60 * SECOND, { signal: controller.signal });
-        if (!this.connected) {
-          break;
-        }
-        controller.signal.throwIfAborted();
-        const now = Date.now();
-        const disconnectAfter = 5 * MINUTE;
-        this.#clients.map((client, i) => {
-          if (i > 0 && !client.disconnected && client.lastRequest && now - client.lastRequest.getTime() >= disconnectAfter) {
-            client?.disconnect();
-          }
-        });
-      } catch (err) {
-        if (err instanceof DOMException && err.name === "AbortError") {
-          break;
-        } else if (!this.connected) {
-          break;
-        }
->>>>>>> e4ac9380
       }
     }
   }, () => {
@@ -1711,17 +1650,10 @@
   }
 
   async #getMinInputPeer(type: "user" | "channel", reference: { chatId: number; senderId: number; messageId: number }): Promise<Api.inputPeerUserFromMessage | Api.inputPeerChannelFromMessage | null> {
-<<<<<<< HEAD
     const peer_ = await this.messageStorage.getPeer(reference.chatId);
     if (peer_ !== null && (peer_[0].type === "channel" || peer_[0].type === "supergroup")) {
       const peer: Api.inputPeerChannel = { _: "inputPeerChannel", channel_id: BigInt(peer_[0].id), access_hash: peer_[1] };
       if (type == "user") {
-=======
-    const entity = await this.messageStorage.getEntity(reference.chatId);
-    if (Api.isOneOf(["channel", "channelForbidden"], entity) && entity.access_hash) {
-      const peer: Api.inputPeerChannel = { _: "inputPeerChannel", channel_id: entity.id, access_hash: entity.access_hash };
-      if (type === "user") {
->>>>>>> e4ac9380
         return { _: "inputPeerUserFromMessage", peer, msg_id: reference.messageId, user_id: Api.chatIdToPeerId(reference.senderId) };
       } else {
         return { _: "inputPeerChannelFromMessage", peer, msg_id: reference.messageId, channel_id: Api.chatIdToPeerId(reference.senderId) };
@@ -1737,13 +1669,8 @@
   private [getPeer](peer: Api.peerUser | Api.peerChat | Api.peerChannel): Promise<[ChatP, bigint] | null>;
   private async [getPeer](peer: Api.peerUser | Api.peerChat | Api.peerChannel) {
     const id = Api.peerToChatId(peer);
-<<<<<<< HEAD
     const entity = await this.messageStorage.getPeer(id);
     if (entity == null && await this.storage.getAccountType() == "bot" && Api.is("peerUser", peer) || Api.is("peerChannel", peer)) {
-=======
-    const entity = await this.messageStorage.getEntity(id);
-    if (entity === null && await this.storage.getAccountType() === "bot" && Api.is("peerUser", peer) || Api.is("peerChannel", peer)) {
->>>>>>> e4ac9380
       await this.getInputPeer(id);
     } else {
       return entity;
@@ -1782,7 +1709,6 @@
     if (Api.is("updateUserName", update)) {
       this.messageStorage.updateUsernames(Number(update.user_id), update.usernames.map((v) => v.username));
       const peer: Api.peerUser = { ...update, _: "peerUser" };
-<<<<<<< HEAD
       const peer_ = await this[getPeer](peer);
       if (peer_ !== null) {
         const username = update.usernames[0];
@@ -1798,14 +1724,6 @@
           delete peer_[0].username;
         }
         this.messageStorage.setPeer2(peer_[0], peer_[1]);
-=======
-      const entity = await this[getEntity](peer);
-      if (entity !== null) {
-        entity.usernames = update.usernames;
-        entity.first_name = update.first_name;
-        entity.last_name = update.last_name;
-        await this.messageStorage.setEntity(entity);
->>>>>>> e4ac9380
       }
     }
 
@@ -1931,13 +1849,8 @@
    * @method ac
    */
   async getMe(): Promise<User> {
-<<<<<<< HEAD
     let chatP = (await this[getPeer]({ _: "peerUser", user_id: BigInt(await this.#getSelfId()) }))?.[0] ?? null;
     if (chatP === null) {
-=======
-    let user_ = await this[getEntity]({ _: "peerUser", user_id: BigInt(await this.#getSelfId()) });
-    if (user_ === null) {
->>>>>>> e4ac9380
       const users = await this.invoke({ _: "users.getUsers", id: [{ _: "inputUserSelf" }] });
       chatP = constructChatP(Api.as("user", users[0]));
       await this.storage.setIsPremium(chatP.isPremium);

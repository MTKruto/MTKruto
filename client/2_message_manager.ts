import { contentType } from "../0_deps.ts";
import { getLogger, getRandomId, Logger, toUnixTimestamp, UNREACHABLE } from "../1_utilities.ts";
import { as, enums, getChannelChatId, peerToChatId, types } from "../2_tl.ts";
import { constructChatMemberUpdated, constructInviteLink } from "../3_types.ts";
import { assertMessageType, ChatAction, ChatMember, chatMemberRightsToTlObject, constructChatMember, constructMessage as constructMessage_, deserializeInlineMessageId, FileID, FileSource, FileType, ID, Message, MessageEntity, messageEntityToTlObject, ParseMode, Reaction, reactionEqual, reactionToTlObject, replyMarkupToTlObject, Update, UsernameResolver } from "../3_types.ts";
import { STICKER_SET_NAME_TTL } from "../4_constants.ts";
import { messageSearchFilterToTlObject } from "../types/0_message_search_filter.ts";
import { parseHtml } from "./0_html.ts";
import { _SendCommon, AddReactionParams, BanChatMemberParams, CreateInviteLinkParams, DeleteMessagesParams, EditMessageParams, EditMessageReplyMarkupParams, ForwardMessagesParams, GetCreatedInviteLinksParams, GetHistoryParams, PinMessageParams, SearchMessagesParams, SendAnimationParams, SendAudioParams, SendContactParams, SendDiceParams, SendDocumentParams, SendLocationParams, SendMessageParams, SendPhotoParams, SendPollParams, SendVenueParams, SendVideoNoteParams, SendVideoParams, SendVoiceParams, SetChatMemberRightsParams, SetChatPhotoParams, SetReactionsParams } from "./0_params.ts";
import { C as C_ } from "./0_types.ts";
import { getFileContents, isHttpUrl } from "./0_utilities.ts";
import { FileManager } from "./1_file_manager.ts";

interface C extends C_ {
  fileManager: FileManager;
}

type MessageManagerUpdate =
  | types.UpdateNewMessage
  | types.UpdateNewChannelMessage
  | types.UpdateEditMessage
  | types.UpdateEditChannelMessage
  | types.UpdateDeleteMessages
  | types.UpdateDeleteChannelMessages
  | types.UpdateChannelParticipant
  | types.UpdateChatParticipant;

export class MessageManager {
  #c: C;
  #LresolveFileId: Logger;

  constructor(c: C) {
    this.#c = c;

    const L = getLogger("MessageManager").client(c.id);
    this.#LresolveFileId = L.branch("resolveFileId");
  }

  async getMessages(chatId: ID, messageIds: number[]) {
    const peer = await this.#c.getInputPeer(chatId);
    let messages_ = new Array<enums.Message>();
    const chatId_ = peerToChatId(peer);
    let shouldFetch = false;
    for (const messageId of messageIds) {
      const message = await this.#c.messageStorage.getMessage(chatId_, messageId);
      if (message == null) {
        messages_ = [];
        shouldFetch = true;
        break;
      } else {
        messages_.push(message);
      }
    }
    if (shouldFetch) {
      if (peer instanceof types.InputPeerChannel) {
        messages_ = await this.#c.api.channels.getMessages({
          channel: new types.InputChannel(peer),
          id: messageIds.map((v) => new types.InputMessageID({ id: v })),
        }).then((v) => v[as](types.messages.ChannelMessages).messages);
      } else {
        messages_ = await this.#c.api.messages.getMessages({
          id: messageIds.map((v) => new types.InputMessageID({ id: v })),
        }).then((v) => v[as](types.messages.Messages).messages);
      }
    }
    const messages = new Array<Message>();
    for (const message_ of messages_) {
      if (message_ instanceof types.MessageEmpty) {
        continue;
      }
      const message = await this.constructMessage(message_);
      messages.push(message);
    }
    return messages;
  }

  async getMessageWithReply(chatId: ID, messageId: number) {
    const message = await this.getMessage(chatId, messageId);
    if (message != null && message.replyToMessageId) {
      message.replyToMessage = await this.getMessage(chatId, message.replyToMessageId) ?? undefined;
    }
    return message;
  }

  async getMessage(chatId: ID, messageId: number) {
    const messages = await this.getMessages(chatId, [messageId]);
    return messages[0] ?? null;
  }

  async parseText(text: string, params?: { parseMode?: ParseMode; entities?: MessageEntity[] }) {
    const entities_ = params?.entities ?? [];
    const parseMode = params?.parseMode ?? this.#c.parseMode;
    switch (parseMode) {
      case null:
        break;
      case "HTML": {
        const [newText, entitiesToPush] = parseHtml(text);
        text = newText;
        for (const entity of entitiesToPush) {
          entities_.push(entity);
        }
        break;
      }
      default:
        UNREACHABLE();
    }
    const entities = entities_?.length > 0 ? await Promise.all(entities_.map((v) => messageEntityToTlObject(v, this.#c.getEntity))) : undefined;
    return [text, entities] as const;
  }

  async #updatesToMessages(chatId: ID, updates: enums.Updates) {
    const messages = new Array<Message>();

    if (updates instanceof types.Updates) {
      for (const update of updates.updates) {
        if ("message" in update && update.message instanceof types.MessageEmpty) {
          continue;
        }
        if (update instanceof types.UpdateNewMessage || update instanceof types.UpdateEditMessage) {
          messages.push(await this.constructMessage(update.message));
        } else if (update instanceof types.UpdateNewChannelMessage || update instanceof types.UpdateEditChannelMessage) {
          messages.push(await this.constructMessage(update.message));
        }
      }
    } else if (updates instanceof types.UpdateShortSentMessage) {
      const message = await this.getMessage(chatId, updates.id);
      if (message != null) {
        messages.push(message);
      }
    }

    return messages;
  }

  async getStickerSetName(inputStickerSet: types.InputStickerSetID, hash = 0) {
    const maybeStickerSetName = await this.#c.messageStorage.getStickerSetName(inputStickerSet.id, inputStickerSet.access_hash);
    if (maybeStickerSetName != null && Date.now() - maybeStickerSetName[1].getTime() < STICKER_SET_NAME_TTL) {
      return maybeStickerSetName[0];
    } else {
      const stickerSet = await this.#c.api.messages.getStickerSet({ stickerset: inputStickerSet, hash });
      const name = stickerSet[as](types.messages.StickerSet).set.short_name;
      await this.#c.messageStorage.updateStickerSetName(inputStickerSet.id, inputStickerSet.access_hash, name);
      return name;
    }
  }

  async constructMessage(message_: enums.Message, r?: boolean) {
    return await constructMessage_(message_, this.#c.getEntity, this.getMessage.bind(this), this.getStickerSetName.bind(this), r);
  }

  async forwardMessages(from: ID, to: ID, messageIds: number[], params?: ForwardMessagesParams) {
    const result = await this.#c.api.messages.forwardMessages({
      from_peer: await this.#c.getInputPeer(from),
      to_peer: await this.#c.getInputPeer(to),
      id: messageIds,
      random_id: messageIds.map(() => getRandomId()),
      silent: params?.disableNotification || undefined,
      top_msg_id: params?.messageThreadId,
      noforwards: params?.disableNotification || undefined,
      send_as: params?.sendAs ? await this.#c.getInputPeer(params.sendAs) : undefined,
      drop_author: params?.dropSenderName || undefined,
      drop_media_captions: params?.dropCaption || undefined,
    });

    return await this.#updatesToMessages(to, result);
  }

  async getHistory(chatId: ID, params?: GetHistoryParams) { // TODO: get from database properly
    await this.#c.storage.assertUser("getHistory");
    let limit = params?.limit ?? 100;
    if (limit <= 0) {
      limit = 1;
    } else if (limit > 100) {
      limit = 100;
    }
    let offsetId = params?.after?.id ?? 0;
    if (offsetId < 0) {
      offsetId = 0;
    }
    const peer = await this.#c.getInputPeer(chatId);
    const messages = new Array<Message>();
    if (messages.length > 0) {
      offsetId = messages[messages.length - 1].id; // TODO: track id of oldest message and don't send requests for it
    }
    const result = await this.#c.api.messages.getHistory({
      peer: peer,
      offset_id: offsetId,
      offset_date: 0,
      add_offset: 0,
      limit,
      max_id: 0,
      min_id: 0,
      hash: 0n,
    });

    if (!("messages" in result)) {
      UNREACHABLE();
    }
    for (const message_ of result.messages) {
      const message = await this.constructMessage(message_, false);
      messages.push(message);
    }
    return messages;
  }

  usernameResolver: UsernameResolver = async (v) => {
    const inputPeer = await this.#c.getInputPeer(v).then((v) => v[as](types.InputPeerUser));
    return new types.InputUser(inputPeer);
  };

  async #constructReplyMarkup(params?: Pick<SendMessageParams, "replyMarkup">) {
    if (params?.replyMarkup) {
      await this.#c.storage.assertBot("replyMarkup");
      return replyMarkupToTlObject(params.replyMarkup, this.usernameResolver.bind(this));
    }
  }

  async #resolveSendAs(params?: Pick<SendMessageParams, "sendAs">) {
    const sendAs = params?.sendAs;
    if (sendAs !== undefined) {
      await this.#c.storage.assertUser("sendAs");
      return sendAs ? await this.#c.getInputPeer(sendAs) : undefined;
    }
  }

  async sendMessage(
    chatId: ID,
    text: string,
    params?: SendMessageParams,
  ) {
    const [message, entities] = await this.parseText(text, params);

    const replyMarkup = await this.#constructReplyMarkup(params);

    const peer = await this.#c.getInputPeer(chatId);
    const randomId = getRandomId();
    const noWebpage = params?.linkPreview?.disable ? true : undefined;
    const invertMedia = params?.linkPreview?.aboveText ? true : undefined;
    const silent = params?.disableNotification ? true : undefined;
    const noforwards = params?.protectContent ? true : undefined;
    const sendAs = await this.#resolveSendAs(params);

    let result: enums.Updates;
    if (!noWebpage && params?.linkPreview?.url) {
      result = await this.#c.api.messages.sendMedia({
        peer,
        random_id: randomId,
        media: new types.InputMediaWebPage({
          url: params.linkPreview.url,
          force_large_media: params.linkPreview.largeMedia ? true : undefined,
          force_small_media: params.linkPreview.smallMedia ? true : undefined,
          optional: message.length ? undefined : true,
        }),
        message,
        invert_media: invertMedia,
        silent,
        noforwards,
        reply_to: await this.#constructReplyTo(params),
        send_as: sendAs,
        entities,
        reply_markup: replyMarkup,
      });
    } else {
      result = await this.#c.api.messages.sendMessage({
        peer,
        random_id: randomId,
        message,
        no_webpage: noWebpage,
        invert_media: invertMedia,
        silent,
        noforwards,
        reply_to: await this.#constructReplyTo(params),
        send_as: sendAs,
        entities,
        reply_markup: replyMarkup,
      });
    }

    const message_ = await this.#updatesToMessages(chatId, result).then((v) => v[0]);
    return assertMessageType(message_, "text");
  }

  async #constructReplyTo(params?: _SendCommon) {
    const topMsgId = params?.messageThreadId;
    const replyToMsgId = params?.replyToMessageId;
    return replyToMsgId !== undefined ? new types.InputReplyToMessage({ reply_to_msg_id: replyToMsgId, top_msg_id: topMsgId, quote_text: params?.replyQuote?.text, quote_entities: await Promise.all(params?.replyQuote?.entities.map((v) => messageEntityToTlObject(v, this.#c.getEntity)) ?? []), quote_offset: params?.replyQuote?.offset }) : undefined;
  }

  async sendVenue(chatId: ID, latitude: number, longitude: number, title: string, address: string, params?: SendVenueParams) {
    const peer = await this.#c.getInputPeer(chatId);
    const randomId = getRandomId();
    const silent = params?.disableNotification ? true : undefined;
    const noforwards = params?.protectContent ? true : undefined;
    const sendAs = params?.sendAs ? await this.#c.getInputPeer(params.sendAs) : undefined; // TODO: check default sendAs
    const replyMarkup = await this.#constructReplyMarkup(params);

    const result = await this.#c.api.messages.sendMedia({
      peer,
      random_id: randomId,
      silent,
      noforwards,
      reply_to: await this.#constructReplyTo(params),
      send_as: sendAs,
      reply_markup: replyMarkup,
      media: new types.InputMediaVenue({
        geo_point: new types.InputGeoPoint({
          lat: latitude,
          long: longitude,
        }),
        title,
        address,
        venue_id: params?.foursquareId ?? "",
        venue_type: params?.foursquareType ?? "",
        provider: "foursquare",
      }),
      message: "",
    });

    const message = await this.#updatesToMessages(chatId, result).then((v) => v[0]);
    return assertMessageType(message, "venue");
  }

  async sendContact(chatId: ID, firstName: string, number: string, params?: SendContactParams) {
    const peer = await this.#c.getInputPeer(chatId);
    const randomId = getRandomId();
    const silent = params?.disableNotification ? true : undefined;
    const noforwards = params?.protectContent ? true : undefined;
    const sendAs = params?.sendAs ? await this.#c.getInputPeer(params.sendAs) : undefined; // TODO: check default sendAs
    const replyMarkup = await this.#constructReplyMarkup(params);

    const result = await this.#c.api.messages.sendMedia({
      peer,
      random_id: randomId,
      silent,
      noforwards,
      reply_to: await this.#constructReplyTo(params),
      send_as: sendAs,
      reply_markup: replyMarkup,
      media: new types.InputMediaContact({
        phone_number: number,
        first_name: firstName,
        last_name: params?.lastName ?? "",
        vcard: params?.vcard ?? "",
      }),
      message: "",
    });

    const message = await this.#updatesToMessages(chatId, result).then((v) => v[0]);
    return assertMessageType(message, "contact");
  }

  async sendDice(chatId: ID, params?: SendDiceParams) {
    const peer = await this.#c.getInputPeer(chatId);
    const randomId = getRandomId();
    const silent = params?.disableNotification ? true : undefined;
    const noforwards = params?.protectContent ? true : undefined;
    const sendAs = params?.sendAs ? await this.#c.getInputPeer(params.sendAs) : undefined; // TODO: check default sendAs
    const replyMarkup = await this.#constructReplyMarkup(params);

    const result = await this.#c.api.messages.sendMedia({
      peer,
      random_id: randomId,
      silent,
      noforwards,
      reply_to: await this.#constructReplyTo(params),
      send_as: sendAs,
      reply_markup: replyMarkup,
      media: new types.InputMediaDice({
        emoticon: params?.emoji ?? "🎲",
      }),
      message: "",
    });

    const message = await this.#updatesToMessages(chatId, result).then((v) => v[0]);
    return assertMessageType(message, "dice");
  }

  async sendLocation(chatId: ID, latitude: number, longitude: number, params?: SendLocationParams) {
    const peer = await this.#c.getInputPeer(chatId);
    const randomId = getRandomId();
    const silent = params?.disableNotification ? true : undefined;
    const noforwards = params?.protectContent ? true : undefined;
    const sendAs = params?.sendAs ? await this.#c.getInputPeer(params.sendAs) : undefined; // TODO: check default sendAs
    const replyMarkup = await this.#constructReplyMarkup(params);

    const result = await this.#c.api.messages.sendMedia({
      peer,
      random_id: randomId,
      silent,
      noforwards,
      reply_to: await this.#constructReplyTo(params),
      send_as: sendAs,
      reply_markup: replyMarkup,
      media: params?.livePeriod !== undefined
        ? new types.InputMediaGeoLive({
          geo_point: new types.InputGeoPoint({
            lat: latitude,
            long: longitude,
            accuracy_radius: params?.horizontalAccuracy,
          }),
          heading: params?.heading,
          period: params.livePeriod,
          proximity_notification_radius: params?.proximityAlertRadius,
        })
        : new types.InputMediaGeoPoint({
          geo_point: new types.InputGeoPoint({
            lat: latitude,
            long: longitude,
            accuracy_radius: params?.horizontalAccuracy,
          }),
        }),
      message: "",
    });

    const message = await this.#updatesToMessages(chatId, result).then((v) => v[0]);
    return assertMessageType(message, "location");
  }

  async sendVideoNote(chatId: ID, audio: FileSource, params?: SendVideoNoteParams) {
    const message = await this.#sendDocumentInner(chatId, audio, params, FileType.VideoNote, [
      new types.DocumentAttributeVideo({
        round_message: true,
        w: params?.length ?? 0,
        h: params?.length ?? 0,
        duration: params?.duration ?? 0,
      }),
    ], false);
    return assertMessageType(message, "videoNote");
  }

  async sendAudio(chatId: ID, audio: FileSource, params?: SendAudioParams) {
    const message = await this.#sendDocumentInner(chatId, audio, params, FileType.Audio, [
      new types.DocumentAttributeAudio({
        duration: params?.duration ?? 0,
        performer: params?.performer,
        title: params?.title,
      }),
    ]);
    return assertMessageType(message, "audio");
  }

  async sendVoice(chatId: ID, voice: FileSource, params?: SendVoiceParams) {
    const message = await this.#sendDocumentInner(chatId, voice, params, FileType.Voice, [
      new types.DocumentAttributeAudio({
        voice: true,
        duration: params?.duration ?? 0,
      }),
    ]);
    return assertMessageType(message, "voice");
  }

  async sendAnimation(chatId: ID, animation: FileSource, params?: SendAnimationParams) {
    const message = await this.#sendDocumentInner(chatId, animation, params, FileType.Animation, [
      new types.DocumentAttributeAnimated(),
      new types.DocumentAttributeVideo({
        supports_streaming: true,
        w: params?.width ?? 0,
        h: params?.height ?? 0,
        duration: params?.duration ?? 0,
      }),
    ]);
    return assertMessageType(message, "animation");
  }

  async sendVideo(chatId: ID, video: FileSource, params?: SendVideoParams) {
    const message = await this.#sendDocumentInner(chatId, video, params, FileType.Video, [
      new types.DocumentAttributeVideo({
        supports_streaming: params?.supportsStreaming ? true : undefined,
        w: params?.width ?? 0,
        h: params?.height ?? 0,
        duration: params?.duration ?? 0,
      }),
    ]);
    return assertMessageType(message, "video");
  }

  async #sendDocumentInner(chatId: ID, document: FileSource, params: SendDocumentParams | undefined, fileType: FileType, otherAttribs: enums.DocumentAttribute[], urlSupported = false) {
    let media: enums.InputMedia | null = null;
    const spoiler = params?.hasSpoiler ? true : undefined;

    if (typeof document === "string") {
      const fileId = this.resolveFileId(document, fileType);
      if (fileId != null) {
        media = new types.InputMediaDocument({
          id: new types.InputDocument(fileId),
          spoiler,
        });
      }
    }

    if (media == null) {
      if (typeof document === "string" && isHttpUrl(document)) {
        if (!urlSupported) {
          throw new Error("URL not supported");
        }
        media = new types.InputMediaDocumentExternal({ url: document, spoiler });
      } else {
        const [contents, fileName_] = await getFileContents(document);
        const fileName = params?.fileName ?? fileName_;
        const mimeType = params?.mimeType ?? contentType(fileName.split(".").slice(-1)[0]) ?? "application/octet-stream";
        const file = await this.#c.fileManager.upload(contents, { fileName, chunkSize: params?.chunkSize, signal: params?.signal });
        let thumb: enums.InputFile | undefined = undefined;
        if (params?.thumbnail) {
          const [thumbContents, fileName__] = await getFileContents(params.thumbnail);
          thumb = await this.#c.fileManager.upload(thumbContents, { fileName: fileName__, chunkSize: params?.chunkSize, signal: params?.signal });
        }
        media = new types.InputMediaUploadedDocument({
          file,
          thumb,
          spoiler,
          attributes: [new types.DocumentAttributeFilename({ file_name: fileName }), ...otherAttribs],
          mime_type: mimeType,
        });
      }
    }

    const message = await this.#sendMedia(chatId, media, params);
    return message;
  }

  async sendDocument(chatId: ID, document: FileSource, params?: SendDocumentParams) {
    const message = await this.#sendDocumentInner(chatId, document, params, FileType.Document, []);
    return assertMessageType(message, "document");
  }

  async sendPhoto(chatId: ID, photo: FileSource, params?: SendPhotoParams) {
    let media: enums.InputMedia | null = null;
    const spoiler = params?.hasSpoiler ? true : undefined;

    if (typeof photo === "string") {
      const fileId = this.resolveFileId(photo, FileType.Photo);
      if (fileId != null) {
        media = new types.InputMediaPhoto({
          id: new types.InputPhoto(fileId),
          spoiler,
        });
      }
    }

    if (media == null) {
      if (typeof photo === "string" && isHttpUrl(photo)) {
        media = new types.InputMediaPhotoExternal({ url: photo, spoiler });
      } else {
        const [contents, fileName] = await getFileContents(photo);
        const file = await this.#c.fileManager.upload(contents, { fileName, chunkSize: params?.chunkSize, signal: params?.signal });
        media = new types.InputMediaUploadedPhoto({ file, spoiler });
      }
    }

    const message = await this.#sendMedia(chatId, media, params);
    return assertMessageType(message, "photo");
  }

  async #sendMedia(chatId: ID, media: enums.InputMedia, params: SendPhotoParams | undefined) {
    const peer = await this.#c.getInputPeer(chatId);
    const randomId = getRandomId();
    const silent = params?.disableNotification ? true : undefined;
    const noforwards = params?.protectContent ? true : undefined;
    const sendAs = params?.sendAs ? await this.#c.getInputPeer(params.sendAs) : undefined; // TODO: check default sendAs
    const replyMarkup = await this.#constructReplyMarkup(params);

    const caption_ = params?.caption;
    const parseResult = caption_ !== undefined ? await this.parseText(caption_, { parseMode: params?.parseMode, entities: params?.captionEntities }) : undefined;

    const caption = parseResult === undefined ? undefined : parseResult[0];
    const captionEntities = parseResult === undefined ? undefined : parseResult[1];

    const result = await this.#c.api.messages.sendMedia({
      peer,
      random_id: randomId,
      silent,
      noforwards,
      reply_markup: replyMarkup,
      reply_to: await this.#constructReplyTo(params),
      send_as: sendAs,
      media,
      message: caption ?? "",
      entities: captionEntities,
    });

    return await this.#updatesToMessages(chatId, result).then((v) => v[0]);
  }

  resolveFileId(maybeFileId: string, expectedFileType: FileType) {
    let fileId: FileID | null = null;
    try {
      fileId = FileID.decode(maybeFileId);
    } catch (err) {
      this.#LresolveFileId.warning(err);
    }
    if (fileId != null) {
      if (fileId.fileType != expectedFileType) {
        UNREACHABLE();
      }
      if (fileId.params.mediaId == undefined || fileId.params.accessHash == undefined || fileId.params.fileReference == undefined) {
        UNREACHABLE();
      }
      return {
        id: fileId.params.mediaId,
        access_hash: fileId.params.accessHash,
        file_reference: fileId.params.fileReference,
      };
    }
    return null;
  }

  async sendPoll(chatId: ID, question: string, options: [string, string, ...string[]], params?: SendPollParams) {
    const peer = await this.#c.getInputPeer(chatId);
    const randomId = getRandomId();
    const silent = params?.disableNotification ? true : undefined;
    const noforwards = params?.protectContent ? true : undefined;
    const sendAs = params?.sendAs ? await this.#c.getInputPeer(params.sendAs) : undefined; // TODO: check default sendAs
    const replyMarkup = await this.#constructReplyMarkup(params);

    const explanation = params?.explanation;
    const parseResult = explanation !== undefined ? await this.parseText(explanation, { parseMode: params?.explanationParseMode, entities: params?.explanationEntities }) : undefined;

    const solution = parseResult === undefined ? undefined : parseResult[0];
    const solutionEntities = parseResult === undefined ? undefined : parseResult[1];

    const answers = options.map((v, i) => new types.PollAnswer({ option: new Uint8Array([i]), text: v }));

    const poll = new types.Poll({
      id: getRandomId(),
      answers,
      question,
      closed: params?.isClosed ? true : undefined,
      close_date: params?.closeDate ? toUnixTimestamp(params.closeDate) : undefined,
      close_period: params?.openPeriod ? params.openPeriod : undefined,
      multiple_choice: params?.allowMultipleAnswers ? true : undefined,
      public_voters: params?.isAnonymous === false ? true : undefined,
      quiz: params?.type == "quiz" ? true : undefined,
    });

    const media = new types.InputMediaPoll({
      poll,
      correct_answers: params?.correctOptionIndex ? [new Uint8Array([params.correctOptionIndex])] : undefined,
      solution,
      solution_entities: solutionEntities,
    });

    const result = await this.#c.api.messages.sendMedia({
      peer,
      random_id: randomId,
      silent,
      noforwards,
      reply_markup: replyMarkup,
      reply_to: await this.#constructReplyTo(params),
      send_as: sendAs,
      media,
      message: "",
    });

    const message = await this.#updatesToMessages(chatId, result).then((v) => v[0]);
    return assertMessageType(message, "poll");
  }

  async editMessageReplyMarkup(
    chatId: ID,
    messageId: number,
    params?: EditMessageReplyMarkupParams,
  ) {
    const result = await this.#c.api.messages.editMessage({
      id: messageId,
      peer: await this.#c.getInputPeer(chatId),
      reply_markup: await this.#constructReplyMarkup(params),
    });

    const message_ = await this.#updatesToMessages(chatId, result).then((v) => v[0]);
    return message_;
  }

  async editInlineMessageReplyMarkup(
    inlineMessageId: string,
    params?: EditMessageReplyMarkupParams,
  ) {
    const id = deserializeInlineMessageId(inlineMessageId);

    await this.#c.api.messages.editInlineBotMessage({
      id,
      reply_markup: await this.#constructReplyMarkup(params),
    });
  }

  async editMessageText(
    chatId: ID,
    messageId: number,
    text: string,
    params?: EditMessageParams,
  ) {
    const [message, entities] = await this.parseText(text, params);
    const noWebpage = params?.linkPreview?.disable ? true : undefined;
    const invertMedia = params?.linkPreview?.aboveText ? true : undefined;

    let media: enums.InputMedia | undefined = undefined;
    if (!noWebpage && params?.linkPreview?.url) {
      media = new types.InputMediaWebPage({
        url: params.linkPreview.url,
        force_large_media: params.linkPreview.largeMedia ? true : undefined,
        force_small_media: params.linkPreview.smallMedia ? true : undefined,
        optional: message.length ? undefined : true,
      });
    }

    const result = await this.#c.api.messages.editMessage({
      id: messageId,
      peer: await this.#c.getInputPeer(chatId),
      entities,
      message,
      media,
      no_webpage: noWebpage,
      invert_media: invertMedia,
      reply_markup: await this.#constructReplyMarkup(params),
    });

    const message_ = await this.#updatesToMessages(chatId, result).then((v) => v[0]);
    return assertMessageType(message_, "text");
  }

  async editInlineMessageText(inlineMessageId: string, text: string, params?: EditMessageParams) {
    const [message, entities] = await this.parseText(text, params);

    const id = deserializeInlineMessageId(inlineMessageId);
    const noWebpage = params?.linkPreview?.disable ? true : undefined;
    const invertMedia = params?.linkPreview?.aboveText ? true : undefined;

    let media: enums.InputMedia | undefined = undefined;
    if (!noWebpage && params?.linkPreview?.url) {
      media = new types.InputMediaWebPage({
        url: params.linkPreview.url,
        force_large_media: params.linkPreview.largeMedia ? true : undefined,
        force_small_media: params.linkPreview.smallMedia ? true : undefined,
        optional: message.length ? undefined : true,
      });
    }

    await this.#c.api.messages.editInlineBotMessage({
      id,
      entities,
      message,
      media,
      no_webpage: noWebpage,
      invert_media: invertMedia,
      reply_markup: await this.#constructReplyMarkup(params),
    });
  }

  async deleteMessages(chatId: ID, messageIds: number[], params?: DeleteMessagesParams) {
    const peer = await this.#c.getInputPeer(chatId);
    if (peer instanceof types.InputPeerChannel) {
      await this.#c.api.channels.deleteMessages({ channel: new types.InputChannel(peer), id: messageIds });
    } else {
      await this.#c.api.messages.deleteMessages({ id: messageIds, revoke: params?.onlyForMe ? undefined : true });
    }
  }

  async deleteChatMemberMessages(chatId: ID, memberId: ID) {
    const channel = await this.#c.getInputPeer(chatId);
    if (!(channel instanceof types.InputPeerChannel)) {
      throw new Error("Invalid chat ID");
    }
    const participant = await this.#c.getInputPeer(memberId);
    await this.#c.api.channels.deleteParticipantHistory({ channel: new types.InputChannel(channel), participant });
  }

  async pinMessage(chatId: ID, messageId: number, params?: PinMessageParams) {
    await this.#c.api.messages.updatePinnedMessage({
      peer: await this.#c.getInputPeer(chatId),
      id: messageId,
      silent: params?.disableNotification ? true : undefined,
      pm_oneside: params?.bothSides ? undefined : true,
    });
  }

  async unpinMessage(chatId: ID, messageId: number) {
    await this.#c.api.messages.updatePinnedMessage({
      peer: await this.#c.getInputPeer(chatId),
      id: messageId,
      unpin: true,
    });
  }

  async unpinMessages(chatId: ID) {
    await this.#c.api.messages.unpinAllMessages({ peer: await this.#c.getInputPeer(chatId) });
  }

  async setAvailableReactions(chatId: ID, availableReactions: "none" | "all" | Reaction[]) {
    // TODO: sync with storage
    await this.#c.api.messages.setChatAvailableReactions({
      peer: await this.#c.getInputPeer(chatId),
      available_reactions: availableReactions == "none" ? new types.ChatReactionsNone() : availableReactions == "all" ? new types.ChatReactionsAll() : Array.isArray(availableReactions) ? new types.ChatReactionsSome({ reactions: availableReactions.map((v) => v.type == "emoji" ? new types.ReactionEmoji({ emoticon: v.emoji }) : new types.ReactionCustomEmoji({ document_id: BigInt(v.id) })) }) : UNREACHABLE(),
    });
  }

  async #sendReaction(chatId: number, messageId: number, reactions: Reaction[], params?: AddReactionParams) {
    await this.#c.api.messages.sendReaction({
      peer: await this.#c.getInputPeer(chatId),
      msg_id: messageId,
      reaction: reactions.map((v) => reactionToTlObject(v)),
      big: params?.big ? true : undefined,
      add_to_recent: params?.addToRecents ? true : undefined,
    });
  }

  async setReactions(chatId: number, messageId: number, reactions: Reaction[], params?: SetReactionsParams) {
    await this.#sendReaction(chatId, messageId, reactions, params);
  }

  async addReaction(chatId: number, messageId: number, reaction: Reaction, params?: AddReactionParams) {
    const chosenReactions = await this.getMessage(chatId, messageId).then((v) => v?.reactions ?? []).then((v) => v.filter((v) => v.chosen));
    for (const r of chosenReactions) {
      if (reactionEqual(r.reaction, reaction)) {
        return;
      }
    }
    const reactions = [reaction, ...chosenReactions.map((v) => v.reaction)];
    await this.setReactions(chatId, messageId, reactions, params);
  }

  async removeReaction(chatId: number, messageId: number, reaction: Reaction) {
    const chosenReactions = await this.getMessage(chatId, messageId).then((v) => v?.reactions ?? []).then((v) => v.filter((v) => v.chosen));
    for (const r of chosenReactions) {
      if (reactionEqual(r.reaction, reaction)) {
        const reactions = chosenReactions.filter((v) => v != r).map((v) => v.reaction);
        await this.setReactions(chatId, messageId, reactions);
        break;
      }
    }
  }

  static canHandleUpdate(update: enums.Update): update is MessageManagerUpdate {
    return update instanceof types.UpdateNewMessage ||
      update instanceof types.UpdateNewChannelMessage ||
      update instanceof types.UpdateEditMessage ||
      update instanceof types.UpdateEditChannelMessage ||
      update instanceof types.UpdateDeleteMessages ||
      update instanceof types.UpdateDeleteChannelMessages ||
      update instanceof types.UpdateChannelParticipant ||
      update instanceof types.UpdateChatParticipant;
  }

  async handleUpdate(update: MessageManagerUpdate): Promise<Update | null> {
    if (update instanceof types.UpdateNewMessage || update instanceof types.UpdateNewChannelMessage || update instanceof types.UpdateEditMessage || update instanceof types.UpdateEditChannelMessage) {
      if (update.message instanceof types.Message || update.message instanceof types.MessageService) {
        const chatId = peerToChatId(update.message.peer_id);
        await this.#c.messageStorage.setMessage(chatId, update.message.id, update.message);
      }
    }

    if (
      update instanceof types.UpdateNewMessage ||
      update instanceof types.UpdateNewChannelMessage ||
      update instanceof types.UpdateEditMessage ||
      update instanceof types.UpdateEditChannelMessage
    ) {
      if (!(update.message instanceof types.MessageEmpty)) {
        const isOutgoing = update.message.out;
        let shouldIgnore = isOutgoing ? (await this.#c.storage.getAccountType()) == "user" ? false : true : false;
        if (this.#c.ignoreOutgoing != null && isOutgoing) {
          shouldIgnore = this.#c.ignoreOutgoing;
        }
        if (!shouldIgnore) {
          const message = await this.constructMessage(update.message);
          if (update instanceof types.UpdateNewMessage || update instanceof types.UpdateNewChannelMessage) {
            return ({ message });
          } else {
            return ({ editedMessage: message });
          }
        }
      }
    }

    if (update instanceof types.UpdateDeleteMessages) {
      const deletedMessages = new Array<{ chatId: number; messageId: number }>();
      for (const messageId of update.messages) {
        const chatId = await this.#c.messageStorage.getMessageChat(messageId);
        if (chatId) {
          deletedMessages.push({ chatId, messageId });
        }
      }
      if (deletedMessages.length > 0) {
        return { deletedMessages };
      }
    } else if (update instanceof types.UpdateDeleteChannelMessages) {
      const chatId = getChannelChatId(update.channel_id);
      const deletedMessages = new Array<{ chatId: number; messageId: number }>();
      for (const messageId of update.messages) {
        const message = await this.#c.messageStorage.getMessage(chatId, messageId);
        if (message != null) {
          deletedMessages.push({ chatId, messageId });
        }
      }
      return { deletedMessages };
    }

    if (update instanceof types.UpdateChannelParticipant || update instanceof types.UpdateChatParticipant) {
      const chatMember = await constructChatMemberUpdated(update, this.#c.getEntity);
      const selfId = await this.#c.getSelfId();
      if (chatMember.oldChatMember.user.id == selfId) {
        return { myChatMember: chatMember };
      } else {
        return { chatMember };
      }
    }

    return null;
  }

  async sendChatAction(chatId: ID, action: ChatAction, params?: { messageThreadId?: number }) {
    let action_: enums.SendMessageAction;
    switch (action) {
      case "type":
        action_ = new types.SendMessageTypingAction();
        break;
      case "uploadPhoto":
        action_ = new types.SendMessageUploadPhotoAction({ progress: 0 });
        break;
      case "recordVideo":
        action_ = new types.SendMessageRecordVideoAction();
        break;
      case "uploadVideo":
        action_ = new types.SendMessageRecordVideoAction();
        break;
      case "recordVoice":
        action_ = new types.SendMessageRecordAudioAction();
        break;
      case "uploadAudio":
        action_ = new types.SendMessageUploadAudioAction({ progress: 0 });
        break;
      case "uploadDocument":
        action_ = new types.SendMessageUploadDocumentAction({ progress: 0 });
        break;
      case "chooseSticker":
        action_ = new types.SendMessageChooseStickerAction();
        break;
      case "findLocation":
        action_ = new types.SendMessageGeoLocationAction();
        break;
      case "recordVideoNote":
        action_ = new types.SendMessageRecordRoundAction();
        break;
      case "uploadVideoNote":
        action_ = new types.SendMessageUploadRoundAction({ progress: 0 });
        break;
      default:
        throw new Error("Invalid chat action: " + action);
    }
    await this.#c.api.messages.setTyping({ peer: await this.#c.getInputPeer(chatId), action: action_, top_msg_id: params?.messageThreadId });
  }

  async deleteChatPhoto(chatId: number) {
    const peer = await this.#c.getInputPeer(chatId);
    if (!(peer instanceof types.InputPeerChannel) && !(peer instanceof types.InputPeerChat)) {
      UNREACHABLE();
    }

    if (peer instanceof types.InputPeerChannel) {
      await this.#c.api.channels.editPhoto({ channel: new types.InputChannel(peer), photo: new types.InputChatPhotoEmpty() });
    } else if (peer instanceof types.InputPeerChat) {
      await this.#c.api.messages.editChatPhoto({ chat_id: peer.chat_id, photo: new types.InputChatPhotoEmpty() });
    }
  }

  async setChatPhoto(chatId: number, photo: FileSource, params?: SetChatPhotoParams): Promise<void> {
    const peer = await this.#c.getInputPeer(chatId);
    if (!(peer instanceof types.InputPeerChannel) && !(peer instanceof types.InputPeerChat)) {
      UNREACHABLE();
    }

    const [contents, fileName] = await getFileContents(photo);
    const file = await this.#c.fileManager.upload(contents, { fileName: params?.fileName ?? fileName, chunkSize: params?.chunkSize, signal: params?.signal });
    const photo_ = new types.InputChatUploadedPhoto({ file });

    if (peer instanceof types.InputPeerChannel) {
      await this.#c.api.channels.editPhoto({ channel: new types.InputChannel(peer), photo: photo_ });
    } else if (peer instanceof types.InputPeerChat) {
      await this.#c.api.messages.editChatPhoto({ chat_id: peer.chat_id, photo: photo_ });
    }
  }

  async banChatMember(chatId: ID, memberId: ID, params?: BanChatMemberParams) {
    const chat = await this.#c.getInputPeer(chatId);
    if (!(chat instanceof types.InputPeerChannel) && !(chat instanceof types.InputPeerChat)) {
      throw new Error("Invalid chat ID");
    }
    const member = await this.#c.getInputPeer(memberId);
    if (chat instanceof types.InputPeerChannel) {
      if (params?.deleteMessages) {
        try {
          await this.deleteChatMemberMessages(chatId, memberId);
        } catch {
          //
        }
      }
      await this.#c.api.channels.editBanned({
        channel: new types.InputChannel(chat),
        participant: member,
        banned_rights: new types.ChatBannedRights({
          until_date: params?.untilDate ? toUnixTimestamp(params.untilDate) : 0, // todo
          view_messages: true,
          send_messages: true,
          send_media: true,
          send_stickers: true,
          send_gifs: true,
          send_games: true,
          send_inline: true,
          embed_links: true,
        }),
      });
    } else if (chat instanceof types.InputPeerChat) {
      if (!(member instanceof types.InputPeerUser)) {
        throw new Error("Invalid user ID");
      }
      await this.#c.api.messages.deleteChatUser({
        chat_id: chat.chat_id,
        user_id: new types.InputUser(member),
        revoke_history: params?.deleteMessages ? true : undefined,
      });
    }
  }

  async unbanChatMember(chatId: ID, memberId: ID) {
    const chat = await this.#c.getInputPeer(chatId);
    if (!(chat instanceof types.InputPeerChannel)) {
      throw new Error("Invalid chat ID");
    }
    const member = await this.#c.getInputPeer(memberId);
    await this.#c.api.channels.editBanned({
      channel: new types.InputChannel(chat),
      participant: member,
      banned_rights: new types.ChatBannedRights({ until_date: 0 }),
    });
  }

  async setChatMemberRights(chatId: ID, memberId: ID, params?: SetChatMemberRightsParams) {
    const chat = await this.#c.getInputPeer(chatId);
    if (!(chat instanceof types.InputPeerChannel)) {
      throw new Error("Invalid chat ID");
    }
    const member = await this.#c.getInputPeer(memberId);
    await this.#c.api.channels.editBanned({
      channel: new types.InputChannel(chat),
      participant: member,
      banned_rights: chatMemberRightsToTlObject(params?.rights, params?.untilDate),
    });
  }

  async getChatAdministrators(chatId: ID) {
    const peer = await this.#c.getInputPeer(chatId);
    if (peer instanceof types.InputPeerChannel) {
      const channel = new types.InputChannel(peer);
      const participants = await this.#c.api.channels.getParticipants({
        channel,
        filter: new types.ChannelParticipantsAdmins(),
        offset: 0,
        limit: 100,
        hash: 0n,
      });
      if (participants instanceof types.channels.ChannelParticipantsNotModified) {
        UNREACHABLE();
      }
      const chatMembers = new Array<ChatMember>();
      for (const p of participants.participants) {
        chatMembers.push(await constructChatMember(p, this.#c.getEntity));
      }
      return chatMembers;
    } else if (peer instanceof types.InputPeerChat) {
      const fullChat = await this.#c.api.messages.getFullChat(peer); // TODO: full chat cache
      if (!(fullChat.full_chat instanceof types.ChatFull) || !(fullChat.full_chat.participants instanceof types.ChatParticipants)) {
        UNREACHABLE();
      }
      const chatMembers = new Array<ChatMember>();
      for (const p of fullChat.full_chat.participants.participants) {
        chatMembers.push(await constructChatMember(p, this.#c.getEntity));
      }
      return chatMembers;
    } else {
      UNREACHABLE();
    }
  }

  async #toggleJoinRequests(chatId: ID, enabled: boolean) {
    const channel = await this.#c.getInputChannel(chatId);
    await this.#c.api.channels.toggleJoinRequest({ channel, enabled });
  }
  async enableJoinRequests(chatId: ID) {
    await this.#c.storage.assertUser("enableJoinRequests");
    await this.#toggleJoinRequests(chatId, true);
  }
  async disableJoinRequests(chatId: ID) {
    await this.#c.storage.assertUser("disableJoinRequests");
    await this.#toggleJoinRequests(chatId, false);
  }

  async searchMessages(chatId: ID, query: string, params?: SearchMessagesParams) {
    const result = await this.#c.api.messages.search({
      peer: await this.#c.getInputPeer(chatId),
      q: query,
      add_offset: 0,
      filter: messageSearchFilterToTlObject(params?.filter ?? "empty"),
      hash: 0n,
      limit: params?.limit ?? 100,
      max_date: 0,
      max_id: 0,
      min_date: 0,
      min_id: 0,
      offset_id: params?.after ? params.after : 0,
      from_id: params?.from ? await this.#c.getInputPeer(params.from) : undefined,
    });
    if (!("messages" in result)) {
      UNREACHABLE();
    }
    const messages = new Array<Message>();
    for (const message_ of result.messages) {
      const message = await this.constructMessage(message_, false);
      messages.push(message);
    }
    return messages;
  }

  async setBoostsRequiredToCircumventRestrictions(chatId: ID, boosts: number) {
    const channel = await this.#c.getInputChannel(chatId);
    await this.#c.api.channels.setBoostsToUnblockRestrictions({ channel, boosts });
  }

  async createInviteLink(chatId: ID, params?: CreateInviteLinkParams) {
    if (params?.requireApproval && params?.limit) {
      throw new Error("createInviteLink: requireApproval cannot be true while limit is specified");
    }
    const result = await this.#c.api.messages.exportChatInvite({
      peer: await this.#c.getInputPeer(chatId),
      title: params?.title,
      expire_date: params?.expireAt ? toUnixTimestamp(params.expireAt) : undefined,
      request_needed: params?.requireApproval ? true : undefined,
      usage_limit: params?.limit,
    });
    return await constructInviteLink(result[as](types.ChatInviteExported), this.#c.getEntity);
  }

<<<<<<< HEAD
  async getCreatedInviteLinks(chatId: ID, params?: GetCreatedInviteLinksParams) {
    await this.#c.storage.assertUser("getCreatedInviteLinks");
    const { invites } = await this.#c.api.messages.getExportedChatInvites({
      peer: await this.#c.getInputPeer(chatId),
      revoked: params?.revoked ? true : undefined,
      admin_id: params?.by ? await this.#c.getInputUser(params.by) : new types.InputUserEmpty(),
      limit: params?.limit ?? 100,
      offset_date: params?.afterDate ? toUnixTimestamp(params.afterDate) : undefined,
      offset_link: params?.afterInviteLink,
    });
    return await Promise.all(invites.map((v) => v[as](types.ChatInviteExported)).map((v) => constructInviteLink(v, this.#c.getEntity)));
=======
  async joinChat(chatId: ID) {
    await this.#c.storage.assertUser("joinChat");
    const peer = await this.#c.getInputPeer(chatId);
    if (peer instanceof types.InputPeerUser) {
      throw new Error("joinChat: cannot join private chats");
    } else if (peer instanceof types.InputPeerChannel) {
      await this.#c.api.channels.joinChannel({ channel: new types.InputChannel(peer) });
    } else if (peer instanceof types.InputPeerChat) {
      await this.#c.api.messages.addChatUser({ chat_id: peer.chat_id, user_id: new types.InputUserSelf(), fwd_limit: 0 }); // TODO: use potential high-level method for adding participants to chats
    } else {
      UNREACHABLE();
    }
  }

  async leaveChat(chatId: ID) {
    const peer = await this.#c.getInputPeer(chatId);
    if (peer instanceof types.InputPeerUser) {
      throw new Error("leaveChat: cannot leave private chats");
    } else if (peer instanceof types.InputPeerChannel) {
      await this.#c.api.channels.leaveChannel({ channel: new types.InputChannel(peer) });
    } else if (peer instanceof types.InputPeerChat) {
      await this.#c.api.messages.deleteChatUser({ chat_id: peer.chat_id, user_id: new types.InputUserSelf() }); // TODO: use potential high-level method for adding participants to chats
    } else {
      UNREACHABLE();
    }
  }

  async blockUser(userId: ID) {
    await this.#c.storage.assertUser("blockUser");
    const id = await this.#c.getInputPeer(userId);
    if (!(id instanceof types.User)) {
      throw new Error("blockUser: only users can be blocked or unblocked");
    }
    await this.#c.api.contacts.block({ id });
  }

  async unblockUser(userId: ID) {
    await this.#c.storage.assertUser("unblockUser");
    const id = await this.#c.getInputPeer(userId);
    if (!(id instanceof types.User)) {
      throw new Error("unblockUser: only users can be blocked or unblocked");
    }
    await this.#c.api.contacts.unblock({ id });
>>>>>>> e1324d6d
  }
}<|MERGE_RESOLUTION|>--- conflicted
+++ resolved
@@ -1137,7 +1137,6 @@
     return await constructInviteLink(result[as](types.ChatInviteExported), this.#c.getEntity);
   }
 
-<<<<<<< HEAD
   async getCreatedInviteLinks(chatId: ID, params?: GetCreatedInviteLinksParams) {
     await this.#c.storage.assertUser("getCreatedInviteLinks");
     const { invites } = await this.#c.api.messages.getExportedChatInvites({
@@ -1149,7 +1148,8 @@
       offset_link: params?.afterInviteLink,
     });
     return await Promise.all(invites.map((v) => v[as](types.ChatInviteExported)).map((v) => constructInviteLink(v, this.#c.getEntity)));
-=======
+  }
+
   async joinChat(chatId: ID) {
     await this.#c.storage.assertUser("joinChat");
     const peer = await this.#c.getInputPeer(chatId);
@@ -1193,6 +1193,5 @@
       throw new Error("unblockUser: only users can be blocked or unblocked");
     }
     await this.#c.api.contacts.unblock({ id });
->>>>>>> e1324d6d
   }
 }
import { contentType } from "../0_deps.ts";
import { getLogger, getRandomId, Logger, toUnixTimestamp, UNREACHABLE } from "../1_utilities.ts";
import { as, enums, getChannelChatId, peerToChatId, types } from "../2_tl.ts";
import { constructChatMemberUpdated, constructInviteLink } from "../3_types.ts";
import { assertMessageType, ChatAction, ChatMember, chatMemberRightsToTlObject, constructChatMember, constructMessage as constructMessage_, deserializeInlineMessageId, FileID, FileSource, FileType, ID, Message, MessageEntity, messageEntityToTlObject, ParseMode, Reaction, reactionEqual, reactionToTlObject, replyMarkupToTlObject, Update, UsernameResolver } from "../3_types.ts";
import { STICKER_SET_NAME_TTL } from "../4_constants.ts";
import { messageSearchFilterToTlObject } from "../types/0_message_search_filter.ts";
import { parseHtml } from "./0_html.ts";
import { _SendCommon, AddReactionParams, BanChatMemberParams, CreateInviteLinkParams, DeleteMessagesParams, EditMessageParams, EditMessageReplyMarkupParams, ForwardMessagesParams, GetHistoryParams, PinMessageParams, SearchMessagesParams, SendAnimationParams, SendAudioParams, SendContactParams, SendDiceParams, SendDocumentParams, SendLocationParams, SendMessageParams, SendPhotoParams, SendPollParams, SendVenueParams, SendVideoNoteParams, SendVideoParams, SendVoiceParams, SetChatMemberRightsParams, SetChatPhotoParams, SetReactionsParams } from "./0_params.ts";
import { C as C_ } from "./0_types.ts";
import { getFileContents, isHttpUrl } from "./0_utilities.ts";
import { FileManager } from "./1_file_manager.ts";

interface C extends C_ {
  fileManager: FileManager;
}

type MessageManagerUpdate =
  | types.UpdateNewMessage
  | types.UpdateNewChannelMessage
  | types.UpdateEditMessage
  | types.UpdateEditChannelMessage
  | types.UpdateDeleteMessages
  | types.UpdateDeleteChannelMessages
  | types.UpdateChannelParticipant
  | types.UpdateChatParticipant;

export class MessageManager {
  #c: C;
  #LresolveFileId: Logger;

  constructor(c: C) {
    this.#c = c;

    const L = getLogger("MessageManager").client(c.id);
    this.#LresolveFileId = L.branch("resolveFileId");
  }

  async getMessages(chatId: ID, messageIds: number[]) {
    const peer = await this.#c.getInputPeer(chatId);
    let messages_ = new Array<enums.Message>();
    const chatId_ = peerToChatId(peer);
    let shouldFetch = false;
    for (const messageId of messageIds) {
      const message = await this.#c.messageStorage.getMessage(chatId_, messageId);
      if (message == null) {
        messages_ = [];
        shouldFetch = true;
        break;
      } else {
        messages_.push(message);
      }
    }
    if (shouldFetch) {
      if (peer instanceof types.InputPeerChannel) {
        messages_ = await this.#c.api.channels.getMessages({
          channel: new types.InputChannel(peer),
          id: messageIds.map((v) => new types.InputMessageID({ id: v })),
        }).then((v) => v[as](types.messages.ChannelMessages).messages);
      } else {
        messages_ = await this.#c.api.messages.getMessages({
          id: messageIds.map((v) => new types.InputMessageID({ id: v })),
        }).then((v) => v[as](types.messages.Messages).messages);
      }
    }
    const messages = new Array<Message>();
    for (const message_ of messages_) {
      if (message_ instanceof types.MessageEmpty) {
        continue;
      }
      const message = await this.constructMessage(message_);
      messages.push(message);
    }
    return messages;
  }

  async getMessageWithReply(chatId: ID, messageId: number) {
    const message = await this.getMessage(chatId, messageId);
    if (message != null && message.replyToMessageId) {
      message.replyToMessage = await this.getMessage(chatId, message.replyToMessageId) ?? undefined;
    }
    return message;
  }

  async getMessage(chatId: ID, messageId: number) {
    const messages = await this.getMessages(chatId, [messageId]);
    return messages[0] ?? null;
  }

  async parseText(text: string, params?: { parseMode?: ParseMode; entities?: MessageEntity[] }) {
    const entities_ = params?.entities ?? [];
    const parseMode = params?.parseMode ?? this.#c.parseMode;
    switch (parseMode) {
      case null:
        break;
      case "HTML": {
        const [newText, entitiesToPush] = parseHtml(text);
        text = newText;
        for (const entity of entitiesToPush) {
          entities_.push(entity);
        }
        break;
      }
      default:
        UNREACHABLE();
    }
    const entities = entities_?.length > 0 ? await Promise.all(entities_.map((v) => messageEntityToTlObject(v, this.#c.getEntity))) : undefined;
    return [text, entities] as const;
  }

  async #updatesToMessages(chatId: ID, updates: enums.Updates) {
    const messages = new Array<Message>();

    if (updates instanceof types.Updates) {
      for (const update of updates.updates) {
        if ("message" in update && update.message instanceof types.MessageEmpty) {
          continue;
        }
        if (update instanceof types.UpdateNewMessage || update instanceof types.UpdateEditMessage) {
          messages.push(await this.constructMessage(update.message));
        } else if (update instanceof types.UpdateNewChannelMessage || update instanceof types.UpdateEditChannelMessage) {
          messages.push(await this.constructMessage(update.message));
        }
      }
    } else if (updates instanceof types.UpdateShortSentMessage) {
      const message = await this.getMessage(chatId, updates.id);
      if (message != null) {
        messages.push(message);
      }
    }

    return messages;
  }

  async getStickerSetName(inputStickerSet: types.InputStickerSetID, hash = 0) {
    const maybeStickerSetName = await this.#c.messageStorage.getStickerSetName(inputStickerSet.id, inputStickerSet.access_hash);
    if (maybeStickerSetName != null && Date.now() - maybeStickerSetName[1].getTime() < STICKER_SET_NAME_TTL) {
      return maybeStickerSetName[0];
    } else {
      const stickerSet = await this.#c.api.messages.getStickerSet({ stickerset: inputStickerSet, hash });
      const name = stickerSet[as](types.messages.StickerSet).set.short_name;
      await this.#c.messageStorage.updateStickerSetName(inputStickerSet.id, inputStickerSet.access_hash, name);
      return name;
    }
  }

  async constructMessage(message_: enums.Message, r?: boolean) {
    return await constructMessage_(message_, this.#c.getEntity, this.getMessage.bind(this), this.getStickerSetName.bind(this), r);
  }

  async forwardMessages(from: ID, to: ID, messageIds: number[], params?: ForwardMessagesParams) {
    const result = await this.#c.api.messages.forwardMessages({
      from_peer: await this.#c.getInputPeer(from),
      to_peer: await this.#c.getInputPeer(to),
      id: messageIds,
      random_id: messageIds.map(() => getRandomId()),
      silent: params?.disableNotification || undefined,
      top_msg_id: params?.messageThreadId,
      noforwards: params?.disableNotification || undefined,
      send_as: params?.sendAs ? await this.#c.getInputPeer(params.sendAs) : undefined,
      drop_author: params?.dropSenderName || undefined,
      drop_media_captions: params?.dropCaption || undefined,
    });

    return await this.#updatesToMessages(to, result);
  }

  async getHistory(chatId: ID, params?: GetHistoryParams) { // TODO: get from database properly
    await this.#c.storage.assertUser("getHistory");
    let limit = params?.limit ?? 100;
    if (limit <= 0) {
      limit = 1;
    } else if (limit > 100) {
      limit = 100;
    }
    let offsetId = params?.after?.id ?? 0;
    if (offsetId < 0) {
      offsetId = 0;
    }
    const peer = await this.#c.getInputPeer(chatId);
    const messages = new Array<Message>();
    if (messages.length > 0) {
      offsetId = messages[messages.length - 1].id; // TODO: track id of oldest message and don't send requests for it
    }
    const result = await this.#c.api.messages.getHistory({
      peer: peer,
      offset_id: offsetId,
      offset_date: 0,
      add_offset: 0,
      limit,
      max_id: 0,
      min_id: 0,
      hash: 0n,
    });

    if (!("messages" in result)) {
      UNREACHABLE();
    }
    for (const message_ of result.messages) {
      const message = await this.constructMessage(message_, false);
      messages.push(message);
    }
    return messages;
  }

  usernameResolver: UsernameResolver = async (v) => {
    const inputPeer = await this.#c.getInputPeer(v).then((v) => v[as](types.InputPeerUser));
    return new types.InputUser(inputPeer);
  };

  async #constructReplyMarkup(params?: Pick<SendMessageParams, "replyMarkup">) {
    if (params?.replyMarkup) {
      await this.#c.storage.assertBot("replyMarkup");
      return replyMarkupToTlObject(params.replyMarkup, this.usernameResolver.bind(this));
    }
  }

  async #resolveSendAs(params?: Pick<SendMessageParams, "sendAs">) {
    const sendAs = params?.sendAs;
    if (sendAs !== undefined) {
      await this.#c.storage.assertUser("sendAs");
      return sendAs ? await this.#c.getInputPeer(sendAs) : undefined;
    }
  }

  async sendMessage(
    chatId: ID,
    text: string,
    params?: SendMessageParams,
  ) {
    const [message, entities] = await this.parseText(text, params);

    const replyMarkup = await this.#constructReplyMarkup(params);

    const peer = await this.#c.getInputPeer(chatId);
    const randomId = getRandomId();
    const noWebpage = params?.linkPreview?.disable ? true : undefined;
    const invertMedia = params?.linkPreview?.aboveText ? true : undefined;
    const silent = params?.disableNotification ? true : undefined;
    const noforwards = params?.protectContent ? true : undefined;
    const sendAs = await this.#resolveSendAs(params);

    let result: enums.Updates;
    if (!noWebpage && params?.linkPreview?.url) {
      result = await this.#c.api.messages.sendMedia({
        peer,
        random_id: randomId,
        media: new types.InputMediaWebPage({
          url: params.linkPreview.url,
          force_large_media: params.linkPreview.largeMedia ? true : undefined,
          force_small_media: params.linkPreview.smallMedia ? true : undefined,
          optional: message.length ? undefined : true,
        }),
        message,
        invert_media: invertMedia,
        silent,
        noforwards,
        reply_to: await this.#constructReplyTo(params),
        send_as: sendAs,
        entities,
        reply_markup: replyMarkup,
      });
    } else {
      result = await this.#c.api.messages.sendMessage({
        peer,
        random_id: randomId,
        message,
        no_webpage: noWebpage,
        invert_media: invertMedia,
        silent,
        noforwards,
        reply_to: await this.#constructReplyTo(params),
        send_as: sendAs,
        entities,
        reply_markup: replyMarkup,
      });
    }

    const message_ = await this.#updatesToMessages(chatId, result).then((v) => v[0]);
    return assertMessageType(message_, "text");
  }

  async #constructReplyTo(params?: _SendCommon) {
    const topMsgId = params?.messageThreadId;
    const replyToMsgId = params?.replyToMessageId;
    return replyToMsgId !== undefined ? new types.InputReplyToMessage({ reply_to_msg_id: replyToMsgId, top_msg_id: topMsgId, quote_text: params?.replyQuote?.text, quote_entities: await Promise.all(params?.replyQuote?.entities.map((v) => messageEntityToTlObject(v, this.#c.getEntity)) ?? []), quote_offset: params?.replyQuote?.offset }) : undefined;
  }

  async sendVenue(chatId: ID, latitude: number, longitude: number, title: string, address: string, params?: SendVenueParams) {
    const peer = await this.#c.getInputPeer(chatId);
    const randomId = getRandomId();
    const silent = params?.disableNotification ? true : undefined;
    const noforwards = params?.protectContent ? true : undefined;
    const sendAs = params?.sendAs ? await this.#c.getInputPeer(params.sendAs) : undefined; // TODO: check default sendAs
    const replyMarkup = await this.#constructReplyMarkup(params);

    const result = await this.#c.api.messages.sendMedia({
      peer,
      random_id: randomId,
      silent,
      noforwards,
      reply_to: await this.#constructReplyTo(params),
      send_as: sendAs,
      reply_markup: replyMarkup,
      media: new types.InputMediaVenue({
        geo_point: new types.InputGeoPoint({
          lat: latitude,
          long: longitude,
        }),
        title,
        address,
        venue_id: params?.foursquareId ?? "",
        venue_type: params?.foursquareType ?? "",
        provider: "foursquare",
      }),
      message: "",
    });

    const message = await this.#updatesToMessages(chatId, result).then((v) => v[0]);
    return assertMessageType(message, "venue");
  }

  async sendContact(chatId: ID, firstName: string, number: string, params?: SendContactParams) {
    const peer = await this.#c.getInputPeer(chatId);
    const randomId = getRandomId();
    const silent = params?.disableNotification ? true : undefined;
    const noforwards = params?.protectContent ? true : undefined;
    const sendAs = params?.sendAs ? await this.#c.getInputPeer(params.sendAs) : undefined; // TODO: check default sendAs
    const replyMarkup = await this.#constructReplyMarkup(params);

    const result = await this.#c.api.messages.sendMedia({
      peer,
      random_id: randomId,
      silent,
      noforwards,
      reply_to: await this.#constructReplyTo(params),
      send_as: sendAs,
      reply_markup: replyMarkup,
      media: new types.InputMediaContact({
        phone_number: number,
        first_name: firstName,
        last_name: params?.lastName ?? "",
        vcard: params?.vcard ?? "",
      }),
      message: "",
    });

    const message = await this.#updatesToMessages(chatId, result).then((v) => v[0]);
    return assertMessageType(message, "contact");
  }

  async sendDice(chatId: ID, params?: SendDiceParams) {
    const peer = await this.#c.getInputPeer(chatId);
    const randomId = getRandomId();
    const silent = params?.disableNotification ? true : undefined;
    const noforwards = params?.protectContent ? true : undefined;
    const sendAs = params?.sendAs ? await this.#c.getInputPeer(params.sendAs) : undefined; // TODO: check default sendAs
    const replyMarkup = await this.#constructReplyMarkup(params);

    const result = await this.#c.api.messages.sendMedia({
      peer,
      random_id: randomId,
      silent,
      noforwards,
      reply_to: await this.#constructReplyTo(params),
      send_as: sendAs,
      reply_markup: replyMarkup,
      media: new types.InputMediaDice({
        emoticon: params?.emoji ?? "🎲",
      }),
      message: "",
    });

    const message = await this.#updatesToMessages(chatId, result).then((v) => v[0]);
    return assertMessageType(message, "dice");
  }

  async sendLocation(chatId: ID, latitude: number, longitude: number, params?: SendLocationParams) {
    const peer = await this.#c.getInputPeer(chatId);
    const randomId = getRandomId();
    const silent = params?.disableNotification ? true : undefined;
    const noforwards = params?.protectContent ? true : undefined;
    const sendAs = params?.sendAs ? await this.#c.getInputPeer(params.sendAs) : undefined; // TODO: check default sendAs
    const replyMarkup = await this.#constructReplyMarkup(params);

    const result = await this.#c.api.messages.sendMedia({
      peer,
      random_id: randomId,
      silent,
      noforwards,
      reply_to: await this.#constructReplyTo(params),
      send_as: sendAs,
      reply_markup: replyMarkup,
      media: params?.livePeriod !== undefined
        ? new types.InputMediaGeoLive({
          geo_point: new types.InputGeoPoint({
            lat: latitude,
            long: longitude,
            accuracy_radius: params?.horizontalAccuracy,
          }),
          heading: params?.heading,
          period: params.livePeriod,
          proximity_notification_radius: params?.proximityAlertRadius,
        })
        : new types.InputMediaGeoPoint({
          geo_point: new types.InputGeoPoint({
            lat: latitude,
            long: longitude,
            accuracy_radius: params?.horizontalAccuracy,
          }),
        }),
      message: "",
    });

    const message = await this.#updatesToMessages(chatId, result).then((v) => v[0]);
    return assertMessageType(message, "location");
  }

  async sendVideoNote(chatId: ID, audio: FileSource, params?: SendVideoNoteParams) {
    const message = await this.#sendDocumentInner(chatId, audio, params, FileType.VideoNote, [
      new types.DocumentAttributeVideo({
        round_message: true,
        w: params?.length ?? 0,
        h: params?.length ?? 0,
        duration: params?.duration ?? 0,
      }),
    ], false);
    return assertMessageType(message, "videoNote");
  }

  async sendAudio(chatId: ID, audio: FileSource, params?: SendAudioParams) {
    const message = await this.#sendDocumentInner(chatId, audio, params, FileType.Audio, [
      new types.DocumentAttributeAudio({
        duration: params?.duration ?? 0,
        performer: params?.performer,
        title: params?.title,
      }),
    ]);
    return assertMessageType(message, "audio");
  }

  async sendVoice(chatId: ID, voice: FileSource, params?: SendVoiceParams) {
    const message = await this.#sendDocumentInner(chatId, voice, params, FileType.Voice, [
      new types.DocumentAttributeAudio({
        voice: true,
        duration: params?.duration ?? 0,
      }),
    ]);
    return assertMessageType(message, "voice");
  }

  async sendAnimation(chatId: ID, animation: FileSource, params?: SendAnimationParams) {
    const message = await this.#sendDocumentInner(chatId, animation, params, FileType.Animation, [
      new types.DocumentAttributeAnimated(),
      new types.DocumentAttributeVideo({
        supports_streaming: true,
        w: params?.width ?? 0,
        h: params?.height ?? 0,
        duration: params?.duration ?? 0,
      }),
    ]);
    return assertMessageType(message, "animation");
  }

  async sendVideo(chatId: ID, video: FileSource, params?: SendVideoParams) {
    const message = await this.#sendDocumentInner(chatId, video, params, FileType.Video, [
      new types.DocumentAttributeVideo({
        supports_streaming: params?.supportsStreaming ? true : undefined,
        w: params?.width ?? 0,
        h: params?.height ?? 0,
        duration: params?.duration ?? 0,
      }),
    ]);
    return assertMessageType(message, "video");
  }

  async #sendDocumentInner(chatId: ID, document: FileSource, params: SendDocumentParams | undefined, fileType: FileType, otherAttribs: enums.DocumentAttribute[], urlSupported = false) {
    let media: enums.InputMedia | null = null;
    const spoiler = params?.hasSpoiler ? true : undefined;

    if (typeof document === "string") {
      const fileId = this.resolveFileId(document, fileType);
      if (fileId != null) {
        media = new types.InputMediaDocument({
          id: new types.InputDocument(fileId),
          spoiler,
        });
      }
    }

    if (media == null) {
      if (typeof document === "string" && isHttpUrl(document)) {
        if (!urlSupported) {
          throw new Error("URL not supported");
        }
        media = new types.InputMediaDocumentExternal({ url: document, spoiler });
      } else {
        const [contents, fileName_] = await getFileContents(document);
        const fileName = params?.fileName ?? fileName_;
        const mimeType = params?.mimeType ?? contentType(fileName.split(".").slice(-1)[0]) ?? "application/octet-stream";
        const file = await this.#c.fileManager.upload(contents, { fileName, chunkSize: params?.chunkSize, signal: params?.signal });
        let thumb: enums.InputFile | undefined = undefined;
        if (params?.thumbnail) {
          const [thumbContents, fileName__] = await getFileContents(params.thumbnail);
          thumb = await this.#c.fileManager.upload(thumbContents, { fileName: fileName__, chunkSize: params?.chunkSize, signal: params?.signal });
        }
        media = new types.InputMediaUploadedDocument({
          file,
          thumb,
          spoiler,
          attributes: [new types.DocumentAttributeFilename({ file_name: fileName }), ...otherAttribs],
          mime_type: mimeType,
        });
      }
    }

    const message = await this.#sendMedia(chatId, media, params);
    return message;
  }

  async sendDocument(chatId: ID, document: FileSource, params?: SendDocumentParams) {
    const message = await this.#sendDocumentInner(chatId, document, params, FileType.Document, []);
    return assertMessageType(message, "document");
  }

  async sendPhoto(chatId: ID, photo: FileSource, params?: SendPhotoParams) {
    let media: enums.InputMedia | null = null;
    const spoiler = params?.hasSpoiler ? true : undefined;

    if (typeof photo === "string") {
      const fileId = this.resolveFileId(photo, FileType.Photo);
      if (fileId != null) {
        media = new types.InputMediaPhoto({
          id: new types.InputPhoto(fileId),
          spoiler,
        });
      }
    }

    if (media == null) {
      if (typeof photo === "string" && isHttpUrl(photo)) {
        media = new types.InputMediaPhotoExternal({ url: photo, spoiler });
      } else {
        const [contents, fileName] = await getFileContents(photo);
        const file = await this.#c.fileManager.upload(contents, { fileName, chunkSize: params?.chunkSize, signal: params?.signal });
        media = new types.InputMediaUploadedPhoto({ file, spoiler });
      }
    }

    const message = await this.#sendMedia(chatId, media, params);
    return assertMessageType(message, "photo");
  }

  async #sendMedia(chatId: ID, media: enums.InputMedia, params: SendPhotoParams | undefined) {
    const peer = await this.#c.getInputPeer(chatId);
    const randomId = getRandomId();
    const silent = params?.disableNotification ? true : undefined;
    const noforwards = params?.protectContent ? true : undefined;
    const sendAs = params?.sendAs ? await this.#c.getInputPeer(params.sendAs) : undefined; // TODO: check default sendAs
    const replyMarkup = await this.#constructReplyMarkup(params);

    const caption_ = params?.caption;
    const parseResult = caption_ !== undefined ? await this.parseText(caption_, { parseMode: params?.parseMode, entities: params?.captionEntities }) : undefined;

    const caption = parseResult === undefined ? undefined : parseResult[0];
    const captionEntities = parseResult === undefined ? undefined : parseResult[1];

    const result = await this.#c.api.messages.sendMedia({
      peer,
      random_id: randomId,
      silent,
      noforwards,
      reply_markup: replyMarkup,
      reply_to: await this.#constructReplyTo(params),
      send_as: sendAs,
      media,
      message: caption ?? "",
      entities: captionEntities,
    });

    return await this.#updatesToMessages(chatId, result).then((v) => v[0]);
  }

  resolveFileId(maybeFileId: string, expectedFileType: FileType) {
    let fileId: FileID | null = null;
    try {
      fileId = FileID.decode(maybeFileId);
    } catch (err) {
      this.#LresolveFileId.warning(err);
    }
    if (fileId != null) {
      if (fileId.fileType != expectedFileType) {
        UNREACHABLE();
      }
      if (fileId.params.mediaId == undefined || fileId.params.accessHash == undefined || fileId.params.fileReference == undefined) {
        UNREACHABLE();
      }
      return {
        id: fileId.params.mediaId,
        access_hash: fileId.params.accessHash,
        file_reference: fileId.params.fileReference,
      };
    }
    return null;
  }

  async sendPoll(chatId: ID, question: string, options: [string, string, ...string[]], params?: SendPollParams) {
    const peer = await this.#c.getInputPeer(chatId);
    const randomId = getRandomId();
    const silent = params?.disableNotification ? true : undefined;
    const noforwards = params?.protectContent ? true : undefined;
    const sendAs = params?.sendAs ? await this.#c.getInputPeer(params.sendAs) : undefined; // TODO: check default sendAs
    const replyMarkup = await this.#constructReplyMarkup(params);

    const explanation = params?.explanation;
    const parseResult = explanation !== undefined ? await this.parseText(explanation, { parseMode: params?.explanationParseMode, entities: params?.explanationEntities }) : undefined;

    const solution = parseResult === undefined ? undefined : parseResult[0];
    const solutionEntities = parseResult === undefined ? undefined : parseResult[1];

    const answers = options.map((v, i) => new types.PollAnswer({ option: new Uint8Array([i]), text: v }));

    const poll = new types.Poll({
      id: getRandomId(),
      answers,
      question,
      closed: params?.isClosed ? true : undefined,
      close_date: params?.closeDate ? toUnixTimestamp(params.closeDate) : undefined,
      close_period: params?.openPeriod ? params.openPeriod : undefined,
      multiple_choice: params?.allowMultipleAnswers ? true : undefined,
      public_voters: params?.isAnonymous === false ? true : undefined,
      quiz: params?.type == "quiz" ? true : undefined,
    });

    const media = new types.InputMediaPoll({
      poll,
      correct_answers: params?.correctOptionIndex ? [new Uint8Array([params.correctOptionIndex])] : undefined,
      solution,
      solution_entities: solutionEntities,
    });

    const result = await this.#c.api.messages.sendMedia({
      peer,
      random_id: randomId,
      silent,
      noforwards,
      reply_markup: replyMarkup,
      reply_to: await this.#constructReplyTo(params),
      send_as: sendAs,
      media,
      message: "",
    });

    const message = await this.#updatesToMessages(chatId, result).then((v) => v[0]);
    return assertMessageType(message, "poll");
  }

  async editMessageReplyMarkup(
    chatId: ID,
    messageId: number,
    params?: EditMessageReplyMarkupParams,
  ) {
    const result = await this.#c.api.messages.editMessage({
      id: messageId,
      peer: await this.#c.getInputPeer(chatId),
      reply_markup: await this.#constructReplyMarkup(params),
    });

    const message_ = await this.#updatesToMessages(chatId, result).then((v) => v[0]);
    return message_;
  }

  async editInlineMessageReplyMarkup(
    inlineMessageId: string,
    params?: EditMessageReplyMarkupParams,
  ) {
    const id = deserializeInlineMessageId(inlineMessageId);

    await this.#c.api.messages.editInlineBotMessage({
      id,
      reply_markup: await this.#constructReplyMarkup(params),
    });
  }

  async editMessageText(
    chatId: ID,
    messageId: number,
    text: string,
    params?: EditMessageParams,
  ) {
    const [message, entities] = await this.parseText(text, params);
    const noWebpage = params?.linkPreview?.disable ? true : undefined;
    const invertMedia = params?.linkPreview?.aboveText ? true : undefined;

    let media: enums.InputMedia | undefined = undefined;
    if (!noWebpage && params?.linkPreview?.url) {
      media = new types.InputMediaWebPage({
        url: params.linkPreview.url,
        force_large_media: params.linkPreview.largeMedia ? true : undefined,
        force_small_media: params.linkPreview.smallMedia ? true : undefined,
        optional: message.length ? undefined : true,
      });
    }

    const result = await this.#c.api.messages.editMessage({
      id: messageId,
      peer: await this.#c.getInputPeer(chatId),
      entities,
      message,
      media,
      no_webpage: noWebpage,
      invert_media: invertMedia,
      reply_markup: await this.#constructReplyMarkup(params),
    });

    const message_ = await this.#updatesToMessages(chatId, result).then((v) => v[0]);
    return assertMessageType(message_, "text");
  }

  async editInlineMessageText(inlineMessageId: string, text: string, params?: EditMessageParams) {
    const [message, entities] = await this.parseText(text, params);

    const id = deserializeInlineMessageId(inlineMessageId);
    const noWebpage = params?.linkPreview?.disable ? true : undefined;
    const invertMedia = params?.linkPreview?.aboveText ? true : undefined;

    let media: enums.InputMedia | undefined = undefined;
    if (!noWebpage && params?.linkPreview?.url) {
      media = new types.InputMediaWebPage({
        url: params.linkPreview.url,
        force_large_media: params.linkPreview.largeMedia ? true : undefined,
        force_small_media: params.linkPreview.smallMedia ? true : undefined,
        optional: message.length ? undefined : true,
      });
    }

    await this.#c.api.messages.editInlineBotMessage({
      id,
      entities,
      message,
      media,
      no_webpage: noWebpage,
      invert_media: invertMedia,
      reply_markup: await this.#constructReplyMarkup(params),
    });
  }

  async deleteMessages(chatId: ID, messageIds: number[], params?: DeleteMessagesParams) {
    const peer = await this.#c.getInputPeer(chatId);
    if (peer instanceof types.InputPeerChannel) {
      await this.#c.api.channels.deleteMessages({ channel: new types.InputChannel(peer), id: messageIds });
    } else {
      await this.#c.api.messages.deleteMessages({ id: messageIds, revoke: params?.onlyForMe ? undefined : true });
    }
  }

  async deleteChatMemberMessages(chatId: ID, memberId: ID) {
    const channel = await this.#c.getInputPeer(chatId);
    if (!(channel instanceof types.InputPeerChannel)) {
      throw new Error("Invalid chat ID");
    }
    const participant = await this.#c.getInputPeer(memberId);
    await this.#c.api.channels.deleteParticipantHistory({ channel: new types.InputChannel(channel), participant });
  }

  async pinMessage(chatId: ID, messageId: number, params?: PinMessageParams) {
    await this.#c.api.messages.updatePinnedMessage({
      peer: await this.#c.getInputPeer(chatId),
      id: messageId,
      silent: params?.disableNotification ? true : undefined,
      pm_oneside: params?.bothSides ? undefined : true,
    });
  }

  async unpinMessage(chatId: ID, messageId: number) {
    await this.#c.api.messages.updatePinnedMessage({
      peer: await this.#c.getInputPeer(chatId),
      id: messageId,
      unpin: true,
    });
  }

  async unpinMessages(chatId: ID) {
    await this.#c.api.messages.unpinAllMessages({ peer: await this.#c.getInputPeer(chatId) });
  }

  async setAvailableReactions(chatId: ID, availableReactions: "none" | "all" | Reaction[]) {
    // TODO: sync with storage
    await this.#c.api.messages.setChatAvailableReactions({
      peer: await this.#c.getInputPeer(chatId),
      available_reactions: availableReactions == "none" ? new types.ChatReactionsNone() : availableReactions == "all" ? new types.ChatReactionsAll() : Array.isArray(availableReactions) ? new types.ChatReactionsSome({ reactions: availableReactions.map((v) => v.type == "emoji" ? new types.ReactionEmoji({ emoticon: v.emoji }) : new types.ReactionCustomEmoji({ document_id: BigInt(v.id) })) }) : UNREACHABLE(),
    });
  }

  async #sendReaction(chatId: number, messageId: number, reactions: Reaction[], params?: AddReactionParams) {
    await this.#c.api.messages.sendReaction({
      peer: await this.#c.getInputPeer(chatId),
      msg_id: messageId,
      reaction: reactions.map((v) => reactionToTlObject(v)),
      big: params?.big ? true : undefined,
      add_to_recent: params?.addToRecents ? true : undefined,
    });
  }

  async setReactions(chatId: number, messageId: number, reactions: Reaction[], params?: SetReactionsParams) {
    await this.#sendReaction(chatId, messageId, reactions, params);
  }

  async addReaction(chatId: number, messageId: number, reaction: Reaction, params?: AddReactionParams) {
    const chosenReactions = await this.getMessage(chatId, messageId).then((v) => v?.reactions ?? []).then((v) => v.filter((v) => v.chosen));
    for (const r of chosenReactions) {
      if (reactionEqual(r.reaction, reaction)) {
        return;
      }
    }
    const reactions = [reaction, ...chosenReactions.map((v) => v.reaction)];
    await this.setReactions(chatId, messageId, reactions, params);
  }

  async removeReaction(chatId: number, messageId: number, reaction: Reaction) {
    const chosenReactions = await this.getMessage(chatId, messageId).then((v) => v?.reactions ?? []).then((v) => v.filter((v) => v.chosen));
    for (const r of chosenReactions) {
      if (reactionEqual(r.reaction, reaction)) {
        const reactions = chosenReactions.filter((v) => v != r).map((v) => v.reaction);
        await this.setReactions(chatId, messageId, reactions);
        break;
      }
    }
  }

  static canHandleUpdate(update: enums.Update): update is MessageManagerUpdate {
    return update instanceof types.UpdateNewMessage ||
      update instanceof types.UpdateNewChannelMessage ||
      update instanceof types.UpdateEditMessage ||
      update instanceof types.UpdateEditChannelMessage ||
      update instanceof types.UpdateDeleteMessages ||
      update instanceof types.UpdateDeleteChannelMessages ||
      update instanceof types.UpdateChannelParticipant ||
      update instanceof types.UpdateChatParticipant;
  }

  async handleUpdate(update: MessageManagerUpdate): Promise<Update | null> {
    if (update instanceof types.UpdateNewMessage || update instanceof types.UpdateNewChannelMessage || update instanceof types.UpdateEditMessage || update instanceof types.UpdateEditChannelMessage) {
      if (update.message instanceof types.Message || update.message instanceof types.MessageService) {
        const chatId = peerToChatId(update.message.peer_id);
        await this.#c.messageStorage.setMessage(chatId, update.message.id, update.message);
      }
    }

    if (
      update instanceof types.UpdateNewMessage ||
      update instanceof types.UpdateNewChannelMessage ||
      update instanceof types.UpdateEditMessage ||
      update instanceof types.UpdateEditChannelMessage
    ) {
      if (!(update.message instanceof types.MessageEmpty)) {
        const isOutgoing = update.message.out;
        let shouldIgnore = isOutgoing ? (await this.#c.storage.getAccountType()) == "user" ? false : true : false;
        if (this.#c.ignoreOutgoing != null && isOutgoing) {
          shouldIgnore = this.#c.ignoreOutgoing;
        }
        if (!shouldIgnore) {
          const message = await this.constructMessage(update.message);
          if (update instanceof types.UpdateNewMessage || update instanceof types.UpdateNewChannelMessage) {
            return ({ message });
          } else {
            return ({ editedMessage: message });
          }
        }
      }
    }

    if (update instanceof types.UpdateDeleteMessages) {
      const deletedMessages = new Array<{ chatId: number; messageId: number }>();
      for (const messageId of update.messages) {
        const chatId = await this.#c.messageStorage.getMessageChat(messageId);
        if (chatId) {
          deletedMessages.push({ chatId, messageId });
        }
      }
      if (deletedMessages.length > 0) {
        return { deletedMessages };
      }
    } else if (update instanceof types.UpdateDeleteChannelMessages) {
      const chatId = getChannelChatId(update.channel_id);
      const deletedMessages = new Array<{ chatId: number; messageId: number }>();
      for (const messageId of update.messages) {
        const message = await this.#c.messageStorage.getMessage(chatId, messageId);
        if (message != null) {
          deletedMessages.push({ chatId, messageId });
        }
      }
      return { deletedMessages };
    }

    if (update instanceof types.UpdateChannelParticipant || update instanceof types.UpdateChatParticipant) {
      const chatMember = await constructChatMemberUpdated(update, this.#c.getEntity);
      const selfId = await this.#c.getSelfId();
      if (chatMember.oldChatMember.user.id == selfId) {
        return { myChatMember: chatMember };
      } else {
        return { chatMember };
      }
    }

    return null;
  }

  async sendChatAction(chatId: ID, action: ChatAction, params?: { messageThreadId?: number }) {
    let action_: enums.SendMessageAction;
    switch (action) {
      case "type":
        action_ = new types.SendMessageTypingAction();
        break;
      case "uploadPhoto":
        action_ = new types.SendMessageUploadPhotoAction({ progress: 0 });
        break;
      case "recordVideo":
        action_ = new types.SendMessageRecordVideoAction();
        break;
      case "uploadVideo":
        action_ = new types.SendMessageRecordVideoAction();
        break;
      case "recordVoice":
        action_ = new types.SendMessageRecordAudioAction();
        break;
      case "uploadAudio":
        action_ = new types.SendMessageUploadAudioAction({ progress: 0 });
        break;
      case "uploadDocument":
        action_ = new types.SendMessageUploadDocumentAction({ progress: 0 });
        break;
      case "chooseSticker":
        action_ = new types.SendMessageChooseStickerAction();
        break;
      case "findLocation":
        action_ = new types.SendMessageGeoLocationAction();
        break;
      case "recordVideoNote":
        action_ = new types.SendMessageRecordRoundAction();
        break;
      case "uploadVideoNote":
        action_ = new types.SendMessageUploadRoundAction({ progress: 0 });
        break;
      default:
        throw new Error("Invalid chat action: " + action);
    }
    await this.#c.api.messages.setTyping({ peer: await this.#c.getInputPeer(chatId), action: action_, top_msg_id: params?.messageThreadId });
  }

  async deleteChatPhoto(chatId: number) {
    const peer = await this.#c.getInputPeer(chatId);
    if (!(peer instanceof types.InputPeerChannel) && !(peer instanceof types.InputPeerChat)) {
      UNREACHABLE();
    }

    if (peer instanceof types.InputPeerChannel) {
      await this.#c.api.channels.editPhoto({ channel: new types.InputChannel(peer), photo: new types.InputChatPhotoEmpty() });
    } else if (peer instanceof types.InputPeerChat) {
      await this.#c.api.messages.editChatPhoto({ chat_id: peer.chat_id, photo: new types.InputChatPhotoEmpty() });
    }
  }

  async setChatPhoto(chatId: number, photo: FileSource, params?: SetChatPhotoParams): Promise<void> {
    const peer = await this.#c.getInputPeer(chatId);
    if (!(peer instanceof types.InputPeerChannel) && !(peer instanceof types.InputPeerChat)) {
      UNREACHABLE();
    }

    const [contents, fileName] = await getFileContents(photo);
    const file = await this.#c.fileManager.upload(contents, { fileName: params?.fileName ?? fileName, chunkSize: params?.chunkSize, signal: params?.signal });
    const photo_ = new types.InputChatUploadedPhoto({ file });

    if (peer instanceof types.InputPeerChannel) {
      await this.#c.api.channels.editPhoto({ channel: new types.InputChannel(peer), photo: photo_ });
    } else if (peer instanceof types.InputPeerChat) {
      await this.#c.api.messages.editChatPhoto({ chat_id: peer.chat_id, photo: photo_ });
    }
  }

  async banChatMember(chatId: ID, memberId: ID, params?: BanChatMemberParams) {
    const chat = await this.#c.getInputPeer(chatId);
    if (!(chat instanceof types.InputPeerChannel) && !(chat instanceof types.InputPeerChat)) {
      throw new Error("Invalid chat ID");
    }
    const member = await this.#c.getInputPeer(memberId);
    if (chat instanceof types.InputPeerChannel) {
      if (params?.deleteMessages) {
        try {
          await this.deleteChatMemberMessages(chatId, memberId);
        } catch {
          //
        }
      }
      await this.#c.api.channels.editBanned({
        channel: new types.InputChannel(chat),
        participant: member,
        banned_rights: new types.ChatBannedRights({
          until_date: params?.untilDate ? toUnixTimestamp(params.untilDate) : 0, // todo
          view_messages: true,
          send_messages: true,
          send_media: true,
          send_stickers: true,
          send_gifs: true,
          send_games: true,
          send_inline: true,
          embed_links: true,
        }),
      });
    } else if (chat instanceof types.InputPeerChat) {
      if (!(member instanceof types.InputPeerUser)) {
        throw new Error("Invalid user ID");
      }
      await this.#c.api.messages.deleteChatUser({
        chat_id: chat.chat_id,
        user_id: new types.InputUser(member),
        revoke_history: params?.deleteMessages ? true : undefined,
      });
    }
  }

  async unbanChatMember(chatId: ID, memberId: ID) {
    const chat = await this.#c.getInputPeer(chatId);
    if (!(chat instanceof types.InputPeerChannel)) {
      throw new Error("Invalid chat ID");
    }
    const member = await this.#c.getInputPeer(memberId);
    await this.#c.api.channels.editBanned({
      channel: new types.InputChannel(chat),
      participant: member,
      banned_rights: new types.ChatBannedRights({ until_date: 0 }),
    });
  }

  async setChatMemberRights(chatId: ID, memberId: ID, params?: SetChatMemberRightsParams) {
    const chat = await this.#c.getInputPeer(chatId);
    if (!(chat instanceof types.InputPeerChannel)) {
      throw new Error("Invalid chat ID");
    }
    const member = await this.#c.getInputPeer(memberId);
    await this.#c.api.channels.editBanned({
      channel: new types.InputChannel(chat),
      participant: member,
      banned_rights: chatMemberRightsToTlObject(params?.rights, params?.untilDate),
    });
  }

  async getChatAdministrators(chatId: ID) {
    const peer = await this.#c.getInputPeer(chatId);
    if (peer instanceof types.InputPeerChannel) {
      const channel = new types.InputChannel(peer);
      const participants = await this.#c.api.channels.getParticipants({
        channel,
        filter: new types.ChannelParticipantsAdmins(),
        offset: 0,
        limit: 100,
        hash: 0n,
      });
      if (participants instanceof types.channels.ChannelParticipantsNotModified) {
        UNREACHABLE();
      }
      const chatMembers = new Array<ChatMember>();
      for (const p of participants.participants) {
        chatMembers.push(await constructChatMember(p, this.#c.getEntity));
      }
      return chatMembers;
    } else if (peer instanceof types.InputPeerChat) {
      const fullChat = await this.#c.api.messages.getFullChat(peer); // TODO: full chat cache
      if (!(fullChat.full_chat instanceof types.ChatFull) || !(fullChat.full_chat.participants instanceof types.ChatParticipants)) {
        UNREACHABLE();
      }
      const chatMembers = new Array<ChatMember>();
      for (const p of fullChat.full_chat.participants.participants) {
        chatMembers.push(await constructChatMember(p, this.#c.getEntity));
      }
      return chatMembers;
    } else {
      UNREACHABLE();
    }
  }

  async #toggleJoinRequests(chatId: ID, enabled: boolean) {
    const channel = await this.#c.getInputChannel(chatId);
    await this.#c.api.channels.toggleJoinRequest({ channel, enabled });
  }
  async enableJoinRequests(chatId: ID) {
    await this.#c.storage.assertUser("enableJoinRequests");
    await this.#toggleJoinRequests(chatId, true);
  }
  async disableJoinRequests(chatId: ID) {
    await this.#c.storage.assertUser("disableJoinRequests");
    await this.#toggleJoinRequests(chatId, false);
  }

  async searchMessages(chatId: ID, query: string, params?: SearchMessagesParams) {
    const result = await this.#c.api.messages.search({
      peer: await this.#c.getInputPeer(chatId),
      q: query,
      add_offset: 0,
      filter: messageSearchFilterToTlObject(params?.filter ?? "empty"),
      hash: 0n,
      limit: params?.limit ?? 100,
      max_date: 0,
      max_id: 0,
      min_date: 0,
      min_id: 0,
      offset_id: params?.after ? params.after : 0,
      from_id: params?.from ? await this.#c.getInputPeer(params.from) : undefined,
    });
    if (!("messages" in result)) {
      UNREACHABLE();
    }
    const messages = new Array<Message>();
    for (const message_ of result.messages) {
      const message = await this.constructMessage(message_, false);
      messages.push(message);
    }
    return messages;
  }

  async setBoostsRequiredToCircumventRestrictions(chatId: ID, boosts: number) {
    const channel = await this.#c.getInputChannel(chatId);
    await this.#c.api.channels.setBoostsToUnblockRestrictions({ channel, boosts });
  }

  async createInviteLink(chatId: ID, params?: CreateInviteLinkParams) {
    if (params?.requireApproval && params?.limit) {
      throw new Error("createInviteLink: requireApproval cannot be true while limit is specified");
    }
    const result = await this.#c.api.messages.exportChatInvite({
      peer: await this.#c.getInputPeer(chatId),
      title: params?.title,
      expire_date: params?.expireAt ? toUnixTimestamp(params.expireAt) : undefined,
      request_needed: params?.requireApproval ? true : undefined,
      usage_limit: params?.limit,
    });
    return await constructInviteLink(result[as](types.ChatInviteExported), this.#c.getEntity);
  }

<<<<<<< HEAD
  async joinChat(chatId: ID) {
    await this.#c.storage.assertUser("joinChat");
    const peer = await this.#c.getInputPeer(chatId);
    if (peer instanceof types.InputPeerUser) {
      throw new Error("joinChat: cannot join private chats");
    } else if (peer instanceof types.InputPeerChannel) {
      await this.#c.api.channels.joinChannel({ channel: new types.InputChannel(peer) });
    } else if (peer instanceof types.InputPeerChat) {
      await this.#c.api.messages.addChatUser({ chat_id: peer.chat_id, user_id: new types.InputUserSelf(), fwd_limit: 0 }); // TODO: use potential high-level method for adding participants to chats
    } else {
      UNREACHABLE();
    }
  }

  async leaveChat(chatId: ID) {
    const peer = await this.#c.getInputPeer(chatId);
    if (peer instanceof types.InputPeerUser) {
      throw new Error("leaveChat: cannot leave private chats");
    } else if (peer instanceof types.InputPeerChannel) {
      await this.#c.api.channels.leaveChannel({ channel: new types.InputChannel(peer) });
    } else if (peer instanceof types.InputPeerChat) {
      await this.#c.api.messages.deleteChatUser({ chat_id: peer.chat_id, user_id: new types.InputUserSelf() }); // TODO: use potential high-level method for adding participants to chats
    } else {
      UNREACHABLE();
    }
=======
  async blockUser(userId: ID) {
    await this.#c.storage.assertUser("blockUser");
    const id = await this.#c.getInputPeer(userId);
    if (!(id instanceof types.User)) {
      throw new Error("blockUser: only users can be blocked or unblocked");
    }
    await this.#c.api.contacts.block({ id });
  }

  async unblockUser(userId: ID) {
    await this.#c.storage.assertUser("unblockUser");
    const id = await this.#c.getInputPeer(userId);
    if (!(id instanceof types.User)) {
      throw new Error("unblockUser: only users can be blocked or unblocked");
    }
    await this.#c.api.contacts.unblock({ id });
>>>>>>> a4e230d5
  }
}<|MERGE_RESOLUTION|>--- conflicted
+++ resolved
@@ -1137,7 +1137,6 @@
     return await constructInviteLink(result[as](types.ChatInviteExported), this.#c.getEntity);
   }
 
-<<<<<<< HEAD
   async joinChat(chatId: ID) {
     await this.#c.storage.assertUser("joinChat");
     const peer = await this.#c.getInputPeer(chatId);
@@ -1163,7 +1162,8 @@
     } else {
       UNREACHABLE();
     }
-=======
+  }
+
   async blockUser(userId: ID) {
     await this.#c.storage.assertUser("blockUser");
     const id = await this.#c.getInputPeer(userId);
@@ -1180,6 +1180,5 @@
       throw new Error("unblockUser: only users can be blocked or unblocked");
     }
     await this.#c.api.contacts.unblock({ id });
->>>>>>> a4e230d5
   }
 }
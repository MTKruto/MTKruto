--- conflicted
+++ resolved
@@ -380,7 +380,6 @@
     this.setPeer2(chatP, "access_hash" in peer_ ? peer_.access_hash ?? 0n : 0n);
   }
 
-<<<<<<< HEAD
   setPeer2(chatP: ChatP, accessHash: bigint) {
     const peer: [ChatP, bigint] = [chatP, accessHash];
     !this.#storage.isMemory && this.#peersToCommit.set(chatP.id, peer);
@@ -420,15 +419,6 @@
   async deletePeers() {
     for await (const [key] of await this.#storage.getMany({ prefix: K.cache.peers() })) {
       await this.#storage.set(key, null);
-=======
-  async getEntity(key: number): Promise<Api.DeserializedType | null> {
-    const peer_ = await this.#storage.get<[Uint8Array, Date]>(K.cache.peer(key));
-    if (peer_ !== null) {
-      const [obj_] = peer_;
-      return await this.getTlObject(obj_);
-    } else {
-      return null;
->>>>>>> e4ac9380
     }
   }
 

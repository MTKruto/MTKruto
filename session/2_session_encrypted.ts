--- conflicted
+++ resolved
@@ -420,7 +420,6 @@
   });
   async #pingLoopBody(signal: AbortSignal) {
     let timeElapsed = 0;
-<<<<<<< HEAD
     await delay(Math.max(0, this.#pingInterval - timeElapsed), { signal });
     if (!this.connected) {
       return;
@@ -431,30 +430,6 @@
       await this.#sendPingDelayDisconnect(this.#pingInterval / SECOND + 15);
     } finally {
       timeElapsed = Date.now() - then;
-=======
-    while (this.connected) {
-      try {
-        await delay(Math.max(0, this.#pingInterval - timeElapsed), { signal: controller.signal });
-        if (!this.connected) {
-          continue;
-        }
-        controller.signal.throwIfAborted();
-        const then = Date.now();
-        try {
-          await this.#sendPingDelayDisconnect(this.#pingInterval / SECOND + 15);
-        } finally {
-          timeElapsed = Date.now() - then;
-        }
-        controller.signal.throwIfAborted();
-      } catch (err) {
-        if (err instanceof DOMException && err.name === "AbortError") {
-          break;
-        } else if (!this.connected) {
-          break;
-        }
-        this.#LpingLoop.error(err);
-      }
->>>>>>> e4ac9380
     }
     signal.throwIfAborted();
   }

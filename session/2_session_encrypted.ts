--- conflicted
+++ resolved
@@ -20,16 +20,10 @@
 
 import { assertEquals, concat, delay, ige256Decrypt, ige256Encrypt, initTgCrypto, SECOND } from "../0_deps.ts";
 import { ConnectionError, TransportError } from "../0_errors.ts";
-<<<<<<< HEAD
 import { bigIntFromBuffer, bufferFromBigInt, drop, getLogger, getRandomId, gunzip, Logger, mod, sha1, sha256, toUnixTimestamp } from "../1_utilities.ts";
 import { deserializeMessage, message, msg_container, Mtproto, repr, serializeMessage, TLReader, X } from "../2_tl.ts";
 import { DC } from "../3_transport.ts";
 import { AbortableLoop } from "../client/0_abortable_loop.ts";
-=======
-import { bigIntFromBuffer, bufferFromBigInt, drop, getLogger, getRandomId, gunzip, type Logger, mod, sha1, sha256, toUnixTimestamp } from "../1_utilities.ts";
-import { deserializeMessage, type message, type msg_container, Mtproto, repr, serializeMessage, TLReader, X } from "../2_tl.ts";
-import type { DC } from "../3_transport.ts";
->>>>>>> a9c1d5bb
 import { TLWriter } from "../tl/1_tl_writer.ts";
 import { SessionError } from "./0_session_error.ts";
 import { Session, type SessionParams } from "./1_session.ts";

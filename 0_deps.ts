--- conflicted
+++ resolved
@@ -30,11 +30,7 @@
 export { toFileUrl } from "jsr:@std/path@1.1.2/to-file-url";
 export { isAbsolute } from "jsr:@std/path@1.1.2/is-absolute";
 
-<<<<<<< HEAD
-export { delay, pooledMap } from "jsr:@std/async@1.0.13";
-=======
-export { delay } from "jsr:@std/async@1.0.14";
->>>>>>> 22659376
+export { delay, pooledMap } from "jsr:@std/async@1.0.14";
 
 export { concat } from "jsr:@std/bytes@1.0.6/concat";
 

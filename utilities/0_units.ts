/**
 * MTKruto - Cross-runtime JavaScript library for building Telegram clients
 * Copyright (C) 2023-2024 Roj <https://roj.im/>
 *
 * This file is part of MTKruto.
 *
 * This program is free software: you can redistribute it and/or modify
 * it under the terms of the GNU Lesser General Public License as published by
 * the Free Software Foundation, either version 3 of the License, or
 * (at your option) any later version.
 *
 * This program is distributed in the hope that it will be useful,
 * but WITHOUT ANY WARRANTY; without even the implied warranty of
 * MERCHANTABILITY or FITNESS FOR A PARTICULAR PURPOSE.  See the
 * GNU Lesser General Public License for more details.
 *
 * You should have received a copy of the GNU Lesser General Public License
 * along with this program.  If not, see <https://www.gnu.org/licenses/>.
 */

<<<<<<< HEAD
export const millisecond = 1;
export const second = 1_000 * millisecond;
export const minute = 60 * second;
export const hour = 60 * minute;
export const day = 24 * hour;

=======
>>>>>>> 93742a22
export const byte = 1;
export const kilobyte = 1_024 * byte;
export const megabyte = 1_024 * kilobyte;<|MERGE_RESOLUTION|>--- conflicted
+++ resolved
@@ -18,15 +18,6 @@
  * along with this program.  If not, see <https://www.gnu.org/licenses/>.
  */
 
-<<<<<<< HEAD
-export const millisecond = 1;
-export const second = 1_000 * millisecond;
-export const minute = 60 * second;
-export const hour = 60 * minute;
-export const day = 24 * hour;
-
-=======
->>>>>>> 93742a22
 export const byte = 1;
 export const kilobyte = 1_024 * byte;
 export const megabyte = 1_024 * kilobyte;
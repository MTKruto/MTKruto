--- conflicted
+++ resolved
@@ -241,25 +241,13 @@
 
   const b = getRandomBigInt(256);
 
-<<<<<<< HEAD
-  const gB = modExp(BigInt(g), b, bigIntFromBuffer(dhPrime, false, true));
+  const gB = modExp(BigInt(g), b, bigIntFromBuffer(dhPrime, false, false));
   data = new ClientDHInnerData({
     nonce,
     serverNonce,
     retryId: 0n,
-    gB: bufferFromBigInt(gB, 256, false, true),
+    gB: bufferFromBigInt(gB, 256, false, false),
   }).serialize();
-=======
-  const gB = modExp(BigInt(g), b, bigIntFromBuffer(dhPrime, false, false));
-
-  data = new TLWriter()
-    .writeInt32(client_DH_inner_data)
-    .writeInt128(nonce)
-    .writeInt128(serverNonce)
-    .writeInt64(0n)
-    .writeBytes(bufferFromBigInt(gB, 256, false, true))
-    .buffer;
->>>>>>> 910b6157
 
   let dataWithHash = concat(await sha1(data), data);
 

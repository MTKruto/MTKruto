name: Release

on:
  push:
    tags:
      - "*"

permissions:
  contents: write
  id-token: write

jobs:
  publish-jsr:
    name: Publish to JSR
    runs-on: ubuntu-latest
    steps:
      - uses: actions/checkout@v4

      - uses: denoland/setup-deno@v1
        with:
<<<<<<< HEAD
          deno-version: 1.46.3
=======
          deno-version: 1.45.0
>>>>>>> 9f3e9aaf

      - run: deno vendor mod.ts

      - run: deno run -A https://raw.githubusercontent.com/MTKruto/tools/main/pre_jsr.ts ${{ github.ref_name }} && git add -A && git -c user.name=CI -c user.email="" commit -am JSR

      - run: deno publish

  publish-npm:
    name: Publish to npm
    runs-on: ubuntu-latest
    steps:
      - uses: actions/checkout@v4
        with:
          path: MTKruto

      - uses: denoland/setup-deno@v1

      - uses: actions/setup-node@v3
        with:
          node-version: 20.x
          registry-url: https://registry.npmjs.org

      - uses: pnpm/action-setup@v4
        with:
          version: 8

      - name: Transform and Publish
        run: |
          cd MTKruto
          echo "<https://github.com/MTKruto/MTKruto>" > README.md
          deno run -A https://raw.githubusercontent.com/MTKruto/npm/main/transform_browser.ts ${{ github.ref_name }} ./mod.ts
          cd dist
          npm publish --access public
          cd ..
          deno run -A https://raw.githubusercontent.com/MTKruto/npm/main/transform_node.ts ${{ github.ref_name }} ./mod.ts
          cd dist
          npm publish --access public
        env:
          __TYPE_MAP: 1
          NODE_AUTH_TOKEN: ${{ secrets.NPM_TOKEN }}

  create-release:
    name: Create Release
    needs: publish-npm
    runs-on: ubuntu-latest
    steps:
      - uses: actions/checkout@v4

      - uses: softprops/action-gh-release@v1
        with:
          prerelease: true
          generate_release_notes: true

      - uses: actions/github-script@v6
        with:
          github-token: ${{ secrets.PAT_TOKEN }}
          script: |
            await github.rest.actions.createWorkflowDispatch({
              owner: "MTKruto",
              repo: "website",
              workflow_id: "build.yml",
              ref: "main",
            });<|MERGE_RESOLUTION|>--- conflicted
+++ resolved
@@ -18,11 +18,7 @@
 
       - uses: denoland/setup-deno@v1
         with:
-<<<<<<< HEAD
-          deno-version: 1.46.3
-=======
           deno-version: 1.45.0
->>>>>>> 9f3e9aaf
 
       - run: deno vendor mod.ts
 

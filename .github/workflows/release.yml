name: Release

on:
  push:
    tags:
      - "*"

permissions:
  contents: write
  id-token: write

jobs:
  publish-jsr:
    name: Publish to JSR
    runs-on: ubuntu-latest
    steps:
      - uses: actions/checkout@v4

<<<<<<< HEAD
      - uses: denoland/setup-deno@v1
        with:
          deno-version: 1.45.0
=======
      - uses: denoland/setup-deno@v2
>>>>>>> 009908d7

      - run: deno run -A https://raw.githubusercontent.com/MTKruto/tools/main/pre_jsr.ts ${{ github.ref_name }} && git add -A && git -c user.name=CI -c user.email="" commit -am JSR

      - run: deno publish

  publish-npm:
    name: Publish to npm
    runs-on: ubuntu-latest
    steps:
      - uses: actions/checkout@v4
        with:
          path: MTKruto

      - uses: denoland/setup-deno@v2

      - uses: actions/setup-node@v3
        with:
          node-version: 20.x
          registry-url: https://registry.npmjs.org

      - uses: pnpm/action-setup@v4
        with:
          version: 8

      - name: Transform and Publish
        run: |
          cd MTKruto
          echo "<https://github.com/MTKruto/MTKruto>" > README.md
          deno run -A https://raw.githubusercontent.com/MTKruto/npm/main/transform_browser.ts ${{ github.ref_name }} ./mod.ts
          cd dist
          npm publish --access public
          cd ..
          deno run -A https://raw.githubusercontent.com/MTKruto/npm/main/transform_node.ts ${{ github.ref_name }} ./mod.ts
          cd dist
          npm publish --access public
        env:
          __TYPE_MAP: 1
          NODE_AUTH_TOKEN: ${{ secrets.NPM_TOKEN }}

  create-release:
    name: Create Release
    needs: publish-npm
    runs-on: ubuntu-latest
    steps:
      - uses: actions/checkout@v4

      - uses: softprops/action-gh-release@v1
        with:
          prerelease: true
          generate_release_notes: true

      - uses: actions/github-script@v6
        with:
          github-token: ${{ secrets.PAT_TOKEN }}
          script: |
            await github.rest.actions.createWorkflowDispatch({
              owner: "MTKruto",
              repo: "website",
              workflow_id: "build.yml",
              ref: "main",
            });<|MERGE_RESOLUTION|>--- conflicted
+++ resolved
@@ -16,13 +16,7 @@
     steps:
       - uses: actions/checkout@v4
 
-<<<<<<< HEAD
-      - uses: denoland/setup-deno@v1
-        with:
-          deno-version: 1.45.0
-=======
       - uses: denoland/setup-deno@v2
->>>>>>> 009908d7
 
       - run: deno run -A https://raw.githubusercontent.com/MTKruto/tools/main/pre_jsr.ts ${{ github.ref_name }} && git add -A && git -c user.name=CI -c user.email="" commit -am JSR
 

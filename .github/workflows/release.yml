name: Release

on:
  push:
    tags:
      - "*"

permissions:
  contents: write
  id-token: write

jobs:
  publish-jsr:
    name: Publish to JSR
    runs-on: ubuntu-latest
    steps:
      - uses: actions/checkout@v4

      - uses: denoland/setup-deno@v1
        with:
<<<<<<< HEAD
          version: 1.46.3
=======
          deno-version: 1.46.3
>>>>>>> 86956ed9

      - run: deno vendor mod.ts

      - run: deno run -A https://raw.githubusercontent.com/MTKruto/tools/main/pre_jsr.ts ${{ github.ref_name }} && git add -A && git -c user.name=CI -c user.email="" commit -am JSR

      - run: deno publish

  publish-npm:
    name: Publish to npm
    runs-on: ubuntu-latest
    steps:
      - uses: actions/checkout@v4
        with:
          path: MTKruto

      - uses: denoland/setup-deno@v1

      - uses: actions/setup-node@v3
        with:
          node-version: 20.x
          registry-url: https://registry.npmjs.org

      - uses: pnpm/action-setup@v4
        with:
          version: 8

      - name: Transform and Publish
        run: |
          cd MTKruto
          echo "<https://github.com/MTKruto/MTKruto>" > README.md
          deno run -A https://raw.githubusercontent.com/MTKruto/npm/main/transform_browser.ts ${{ github.ref_name }} ./mod.ts
          cd dist
          npm publish --access public
          cd ..
          deno run -A https://raw.githubusercontent.com/MTKruto/npm/main/transform_node.ts ${{ github.ref_name }} ./mod.ts
          cd dist
          npm publish --access public
        env:
          __TYPE_MAP: 1
          NODE_AUTH_TOKEN: ${{ secrets.NPM_TOKEN }}

  create-release:
    name: Create Release
    needs: publish-npm
    runs-on: ubuntu-latest
    steps:
      - uses: actions/checkout@v4

      - uses: softprops/action-gh-release@v1
        with:
          prerelease: true
          generate_release_notes: true

      - uses: actions/github-script@v6
        with:
          github-token: ${{ secrets.PAT_TOKEN }}
          script: |
            await github.rest.actions.createWorkflowDispatch({
              owner: "MTKruto",
              repo: "website",
              workflow_id: "build.yml",
              ref: "main",
            });<|MERGE_RESOLUTION|>--- conflicted
+++ resolved
@@ -18,11 +18,7 @@
 
       - uses: denoland/setup-deno@v1
         with:
-<<<<<<< HEAD
-          version: 1.46.3
-=======
           deno-version: 1.46.3
->>>>>>> 86956ed9
 
       - run: deno vendor mod.ts
 

--- conflicted
+++ resolved
@@ -36,11 +36,7 @@
 
       - uses: denoland/setup-deno@v1
         with:
-<<<<<<< HEAD
-          version: 1.46.3
-=======
           deno-version: 1.46.3
->>>>>>> 86956ed9
 
       - uses: actions/cache@v4
         with:

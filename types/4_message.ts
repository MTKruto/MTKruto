--- conflicted
+++ resolved
@@ -45,15 +45,11 @@
 import { constructVenue, Venue } from "./1_venue.ts";
 import { constructVideoNote, VideoNote } from "./1_video_note.ts";
 import { constructVideo, Video } from "./1_video.ts";
+import { constructForwardHeader, ForwardHeader } from "./2_forward_header.ts";
 import { constructGame, Game } from "./2_game.ts";
 import { constructPoll, Poll } from "./2_poll.ts";
 import { constructSuccessfulPayment, SuccessfulPayment } from "./2_successful_payment.ts";
-<<<<<<< HEAD
-import { constructRefundedPayment, RefundedPayment } from "./0_refunded_payment.ts";
-import { constructForwardHeader, ForwardHeader } from "./2_forward_header.ts";
-=======
 import { constructReplyMarkup, ReplyMarkup } from "./3_reply_markup.ts";
->>>>>>> 2087604e
 
 const L = getLogger("Message");
 

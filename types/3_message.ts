--- conflicted
+++ resolved
@@ -22,12 +22,9 @@
 import { FileID, FileType, FileUniqueID, FileUniqueType } from "./!0_file_id.ts";
 import { constructContact, Contact } from "./0_contact.ts";
 import { constructGame, Game } from "./2_game.ts";
-<<<<<<< HEAD
 import { constructPoll, Poll } from "./1_poll.ts";
-=======
 import { constructVenue, Venue } from "./0_venue.ts";
 import { constructLocation, Location } from "./0_location.ts";
->>>>>>> 68e5ecd6
 
 const d = debug("types/Message");
 
@@ -99,12 +96,9 @@
   videoNote?: VideoNote;
   contact?: Contact;
   game?: Game;
-<<<<<<< HEAD
   poll?: Poll;
-=======
   venue?: Venue;
   location?: Location;
->>>>>>> 68e5ecd6
 }
 
 interface EntityGetter {
@@ -352,15 +346,12 @@
       message.contact = constructContact(message_.media);
     } else if (message_.media instanceof types.MessageMediaGame) {
       message.game = constructGame(message_.media);
-<<<<<<< HEAD
     } else if (message_.media instanceof types.MessageMediaPoll) {
       message.poll = constructPoll(message_.media);
-=======
     } else if (message_.media instanceof types.MessageMediaVenue) {
       message.venue = constructVenue(message_.media);
     } else if (message_.media instanceof types.MessageMediaGeo || message_.media instanceof types.MessageMediaGeoLive) {
       message.location = constructLocation(message_.media);
->>>>>>> 68e5ecd6
     } else {
       // not implemented
       UNREACHABLE();

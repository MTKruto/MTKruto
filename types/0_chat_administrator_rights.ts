--- conflicted
+++ resolved
@@ -45,17 +45,6 @@
   /** Whether the administrator can pin messages. Only available for groups and supergroups. */
   canPinMessages: boolean;
   /** Whether the administrator can manage topics. Only available for supergroups. */
-<<<<<<< HEAD
-  canManageTopics?: boolean;
-  /** Whether the administrator can post stories. */
-  canPostStories?: boolean;
-  /** Whether the administrator can edit stories. */
-  canEditStories?: boolean;
-  /** Whether the administrator can delete stories. */
-  canDeleteStories?: boolean;
-  /** Whether the administrator manage direct messages. */
-  canManageDirectMessages?: boolean;
-=======
   canManageTopics: boolean;
   /** Whether the administrator can post stories. */
   canPostStories: boolean;
@@ -65,7 +54,6 @@
   canDeleteStories: boolean;
   /** Whether the administrator manage direct messages. */
   canManageDirectMessages: boolean;
->>>>>>> b159db75
 }
 
 export function constructChatAdministratorRights(rights_: Api.ChatAdminRights): ChatAdministratorRights {
@@ -78,49 +66,6 @@
     canPromoteMembers: rights_.add_admins || false,
     canChangeInfo: rights_.change_info || false,
     canInviteUsers: rights_.invite_users || false,
-<<<<<<< HEAD
-    canPostStories: rights_.post_stories || false,
-    canEditMessages: rights_.edit_stories || false,
-    canDeleteStories: rights_.delete_stories || false,
-    canManageDirectMessages: rights_.manage_direct_messages || false,
-  };
-
-  if (rights_.post_messages) {
-    rights.canPostMessages = rights_.post_messages;
-  }
-  if (rights_.edit_messages) {
-    rights.canEditMessages = rights_.edit_messages;
-  }
-  if (rights_.pin_messages) {
-    rights.canPinMessages = rights_.pin_messages;
-  }
-  if (rights_.manage_topics) {
-    rights.canManageTopics = rights_.manage_topics;
-  }
-
-  return rights;
-}
-
-export function chatAdministratorRightsToTlObject(rights: ChatAdministratorRights | undefined): Api.chatAdminRights {
-  return {
-    _: "chatAdminRights",
-    anonymous: rights?.isAnonymous || undefined,
-    other: rights?.canManageChat || undefined,
-    delete_messages: rights?.canDeleteMessages || undefined,
-    manage_call: rights?.canManageVideoChats || undefined,
-    ban_users: rights?.canRestrictMembers || undefined,
-    add_admins: rights?.canPromoteMembers || undefined,
-    change_info: rights?.canChangeInfo || undefined,
-    invite_users: rights?.canInviteUsers || undefined,
-    post_messages: rights?.canPostMessages || undefined,
-    edit_messages: rights?.canEditMessages || undefined,
-    pin_messages: rights?.canPinMessages || undefined,
-    manage_topics: rights?.canManageTopics || undefined,
-    post_stories: rights?.canPostStories || undefined,
-    edit_stories: rights?.canEditStories || undefined,
-    delete_stories: rights?.canDeleteStories || undefined,
-    manage_direct_messages: rights?.canManageDirectMessages || undefined,
-=======
     canPostMessages: rights_.post_messages || false,
     canEditMessages: rights_.edit_messages || false,
     canPinMessages: rights_.pin_messages || false,
@@ -151,6 +96,5 @@
     edit_stories: rights.canEditStories || undefined,
     delete_stories: rights.canDeleteStories || undefined,
     manage_direct_messages: rights.canManageDirectMessages || undefined,
->>>>>>> b159db75
   };
 }